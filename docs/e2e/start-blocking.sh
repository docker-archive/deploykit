#!/bin/bash

HERE="$( cd "$( dirname "${BASH_SOURCE[0]}" )" && pwd )"

INFRAKIT_HOME=${INFRAKIT_HOME:-$HOME/.infrakit}

LOG=$HERE/infrakit.log
rm -f $LOG

#export INFRAKIT_SIMULATOR_START_DELAY=10s
#export INFRAKIT_SIMULATOR_DESCRIBE_DELAY=60s
#export INFRAKIT_SIMULATOR_PROVISION_DELAY=10s
export INFRAKIT_MANAGER_CONTROLLERS=ingress,nfs
infrakit plugin start \
	 manager:mystack \
	 group \
	 vars \
	 combo \
	 vanilla \
	 simulator \
	 ingress \
	 simulator:nfs-auth \
	 enrollment:nfs \
	 --log 5 --log-debug-V 500 --log-stack \
	 --log-debug-match module=manager \
<<<<<<< HEAD
=======
	 --log-debug-match module=plugin/group \
	 --log-debug-match module=simulator/instance \
>>>>>>> ed531940
	 --log-debug-match-exclude=false \<|MERGE_RESOLUTION|>--- conflicted
+++ resolved
@@ -23,9 +23,4 @@
 	 enrollment:nfs \
 	 --log 5 --log-debug-V 500 --log-stack \
 	 --log-debug-match module=manager \
-<<<<<<< HEAD
-=======
-	 --log-debug-match module=plugin/group \
-	 --log-debug-match module=simulator/instance \
->>>>>>> ed531940
 	 --log-debug-match-exclude=false \