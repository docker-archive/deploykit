--- conflicted
+++ resolved
@@ -116,22 +116,12 @@
 			}
 		case MetadataUpdatable:
 			switch pp := p.(type) {
-<<<<<<< HEAD
-			case map[string]metadata.Updatable:
-				log.Debug("metadata_rpc.UpdatablePluginServerWithTypes", "p", pp)
-				//plugins = append(plugins, metadata_rpc.UpdatablePluginServerWithTypes(pp))
-				return
-			case metadata.Updatable:
-				log.Debug("metadata_rpc.UpdatablePluginServer", "p", p)
-				plugins = append(plugins, metadata_rpc.UpdatablePluginServer(pp))
-=======
 			case func() (map[string]metadata.Plugin, error):
 				log.Debug("metadata_rpc.UpdatablePluginServerWithNames", "p", pp)
 				plugins = append(plugins, metadata_rpc.UpdatableServerWithNames(pp))
 			case metadata.Updatable:
 				log.Debug("metadata_rpc.UpdatablePluginServer", "p", p)
 				plugins = append(plugins, metadata_rpc.UpdatableServer(pp))
->>>>>>> 0cbfed58
 			default:
 				err = fmt.Errorf("bad plugin %v for code %v", p, code)
 				return
