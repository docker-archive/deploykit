--- conflicted
+++ resolved
@@ -38,21 +38,20 @@
 	return os.TempDir()
 }
 
-<<<<<<< HEAD
 // InfrakitHost returns the value of the INFRAKIT_HOST environment
 func InfrakitHost() string {
 	if h := os.Getenv("INFRAKIT_HOST"); h != "" {
 		return h
 	}
 	return "local"
-=======
+}
+
 // Playbooks returns the path to the playbooks
 func Playbooks() string {
 	if playbooksFile := os.Getenv(EnvPlaybooks); playbooksFile != "" {
 		return playbooksFile
 	}
 	return filepath.Join(InfrakitHome(), "playbooks.yml")
->>>>>>> 196a9a57
 }
 
 // Getenv returns the value at the environment variable 'env'.  If the value is not found
