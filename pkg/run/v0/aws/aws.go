package aws

import (
	"strings"
	"time"

	"github.com/aws/aws-sdk-go/service/autoscaling"
	"github.com/aws/aws-sdk-go/service/cloudwatchlogs"
	"github.com/aws/aws-sdk-go/service/dynamodb"
	"github.com/aws/aws-sdk-go/service/ec2"
	"github.com/aws/aws-sdk-go/service/elb"
	"github.com/aws/aws-sdk-go/service/iam"
	"github.com/aws/aws-sdk-go/service/sqs"
	"github.com/docker/infrakit/pkg/discovery"
	"github.com/docker/infrakit/pkg/launch/inproc"
	logutil "github.com/docker/infrakit/pkg/log"
	"github.com/docker/infrakit/pkg/plugin"
	aws_instance "github.com/docker/infrakit/pkg/provider/aws/plugin/instance"
	aws_loadbalancer "github.com/docker/infrakit/pkg/provider/aws/plugin/loadbalancer"
	aws_metadata "github.com/docker/infrakit/pkg/provider/aws/plugin/metadata"
	"github.com/docker/infrakit/pkg/run"
	"github.com/docker/infrakit/pkg/run/local"
	"github.com/docker/infrakit/pkg/spi/event"
	"github.com/docker/infrakit/pkg/spi/instance"
	"github.com/docker/infrakit/pkg/spi/loadbalancer"
	"github.com/docker/infrakit/pkg/spi/metadata"
	"github.com/docker/infrakit/pkg/types"
)

const (
	// Kind is the canonical name of the plugin for starting up, etc.
	Kind = "aws"
<<<<<<< HEAD

	// EnvRegion is the env for aws region.  Don't set this if want auto detect.
	EnvRegion = "INFRAKIT_AWS_REGION"

	// EnvStackName is the env for stack name
	EnvStackName = "INFRAKIT_AWS_STACKNAME"

	// EnvMetadataTemplateURL is the location of the template for Metadata plugin
	EnvMetadataTemplateURL = "INFRAKIT_AWS_METADATA_TEMPLATE_URL"

	// EnvNameSpaceTags is the env to set for namespace tags. It's k=v,...
	EnvNamespaceTags = "INFRAKIT_AWS_NAMESPACE_TAGS"
=======
	// EnvELBName is the name of the ELB ENV variable name for the ELB plugin.
	EnvELBName = "INFRAKIT_AWS_ELB_NAME"
>>>>>>> a84e9a9a
)

var (
	log = logutil.New("module", "run/v0/aws")
)

func init() {
	inproc.Register(Kind, Run, DefaultOptions)
}

// Options capture the options for starting up the plugin.
type Options struct {
	// Namespace is a set of kv pairs for tags that namespaces the resource instances
	Namespace map[string]string

	aws_metadata.Options `json:",inline" yaml:",inline"`
}

func defaultNamespace() map[string]string {
	t := map[string]string{}
	list := local.Getenv(EnvNamespaceTags, "")
	for _, v := range strings.Split(list, ",") {
		p := strings.Split(v, "=")
		if len(p) == 2 {
			t[p[0]] = p[1]
		}
	}
	return t
}

// DefaultOptions return an Options with default values filled in.
var DefaultOptions = Options{
	Namespace: defaultNamespace(),
	Options: aws_metadata.Options{
		Template:  local.Getenv(EnvMetadataTemplateURL, ""),
		StackName: local.Getenv(EnvStackName, ""),
		Options: aws_instance.Options{
			Region: local.Getenv(EnvRegion, ""), // empty string trigger auto-detect
		},
		PollInterval: 60 * time.Second,
	},
}

// Run runs the plugin, blocking the current thread.  Error is returned immediately
// if the plugin cannot be started.
func Run(plugins func() discovery.Plugins, name plugin.Name,
	config *types.Any) (transport plugin.Transport, impls map[run.PluginCode]interface{}, onStop func(), err error) {

	options := DefaultOptions
	err = config.Decode(&options)
	if err != nil {
		return
	}

	var metadataPlugin metadata.Plugin
	stopMetadataPlugin := make(chan struct{})
	metadataPlugin, err = aws_metadata.NewPlugin(options.Options, stopMetadataPlugin)
	if err != nil {
		return
	}

	onStop = func() { close(stopMetadataPlugin) }

	var instancePlugin instance.Plugin
	builder := aws_instance.Builder{Options: options.Options.Options}
	instancePlugin, err = builder.BuildInstancePlugin(options.Namespace)
	if err != nil {
		return
	}

	var elbPlugin loadbalancer.L4
	elbClient := elb.New(builder.Config)
	elbPlugin, err = aws_loadbalancer.NewELBPlugin(elbClient, local.Getenv(EnvELBName, "default"))
	if err != nil {
		return
	}

	autoscalingClient := autoscaling.New(builder.Config)
	cloudWatchLogsClient := cloudwatchlogs.New(builder.Config)
	dynamodbClient := dynamodb.New(builder.Config)
	ec2Client := ec2.New(builder.Config)
	iamClient := iam.New(builder.Config)
	sqsClient := sqs.New(builder.Config)

	transport.Name = name
	impls = map[run.PluginCode]interface{}{
		run.Event: map[string]event.Plugin{
			"ec2-instance": (&aws_instance.Monitor{Plugin: instancePlugin}).Init(),
		},
		run.Metadata: metadataPlugin,
		run.L4: func() (map[string]loadbalancer.L4, error) {
			return map[string]loadbalancer.L4{
				local.Getenv(EnvELBName, "default"): elbPlugin,
			}, nil
		},
		run.Instance: map[string]instance.Plugin{
			"autoscaling-autoscalinggroup":    aws_instance.NewAutoScalingGroupPlugin(autoscalingClient, options.Namespace),
			"autoscaling-launchconfiguration": aws_instance.NewLaunchConfigurationPlugin(autoscalingClient, options.Namespace),
			"cloudwatchlogs-loggroup":         aws_instance.NewLogGroupPlugin(cloudWatchLogsClient, options.Namespace),
			"dynamodb-table":                  aws_instance.NewTablePlugin(dynamodbClient, options.Namespace),
			"ec2-instance":                    instancePlugin,
			"ec2-spot-instance":               aws_instance.NewSpotInstancePlugin(ec2Client, options.Namespace),
			"ec2-internetgateway":             aws_instance.NewInternetGatewayPlugin(ec2Client, options.Namespace),
			"ec2-routetable":                  aws_instance.NewRouteTablePlugin(ec2Client, options.Namespace),
			"ec2-securitygroup":               aws_instance.NewSecurityGroupPlugin(ec2Client, options.Namespace),
			"ec2-subnet":                      aws_instance.NewSubnetPlugin(ec2Client, options.Namespace),
			"ec2-volume":                      aws_instance.NewVolumePlugin(ec2Client, options.Namespace),
			"ec2-vpc":                         aws_instance.NewVpcPlugin(ec2Client, options.Namespace),
			"elb-loadbalancer":                aws_instance.NewLoadBalancerPlugin(elbClient, options.Namespace),
			"iam-instanceprofile":             aws_instance.NewInstanceProfilePlugin(iamClient, options.Namespace),
			"iam-role":                        aws_instance.NewRolePlugin(iamClient, options.Namespace),
			"sqs-queue":                       aws_instance.NewQueuePlugin(sqsClient, options.Namespace),
		},
	}

	return
}<|MERGE_RESOLUTION|>--- conflicted
+++ resolved
@@ -30,7 +30,6 @@
 const (
 	// Kind is the canonical name of the plugin for starting up, etc.
 	Kind = "aws"
-<<<<<<< HEAD
 
 	// EnvRegion is the env for aws region.  Don't set this if want auto detect.
 	EnvRegion = "INFRAKIT_AWS_REGION"
@@ -43,10 +42,9 @@
 
 	// EnvNameSpaceTags is the env to set for namespace tags. It's k=v,...
 	EnvNamespaceTags = "INFRAKIT_AWS_NAMESPACE_TAGS"
-=======
+
 	// EnvELBName is the name of the ELB ENV variable name for the ELB plugin.
 	EnvELBName = "INFRAKIT_AWS_ELB_NAME"
->>>>>>> a84e9a9a
 )
 
 var (
