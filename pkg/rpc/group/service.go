package group

import (
<<<<<<< HEAD
	"encoding/json"
=======
	"github.com/docker/infrakit/pkg/spi"
	"github.com/docker/infrakit/pkg/spi/group"
>>>>>>> c8334570
	"net/http"

	"github.com/docker/infrakit/pkg/plugin"
	"github.com/docker/infrakit/pkg/spi/group"
)

// PluginServer returns a RPCService that conforms to the net/rpc rpc call convention.
func PluginServer(p group.Plugin) *Group {
	return &Group{plugin: p}
}

// Group the exported type needed to conform to json-rpc call convention
type Group struct {
	plugin group.Plugin
}

<<<<<<< HEAD
// Info returns a metadata object about the plugin, if the plugin implements it.  See plugin.Vendor
func (p *Group) Info() plugin.Info {
	if m, is := p.plugin.(plugin.Vendor); is {
		return m.Info()
	}
	return plugin.NoInfo
}

// ExampleProperties returns an example properties used by the plugin
func (p *Group) ExampleProperties() *json.RawMessage {
	if i, is := p.plugin.(plugin.InputExample); is {
		return i.ExampleProperties()
	}
	return nil
=======
// ImplementedInterface returns the interface implemented by this RPC service.
func (p *Group) ImplementedInterface() spi.InterfaceSpec {
	return group.InterfaceSpec
>>>>>>> c8334570
}

// CommitGroup is the rpc method to commit a group
func (p *Group) CommitGroup(_ *http.Request, req *CommitGroupRequest, resp *CommitGroupResponse) error {
	details, err := p.plugin.CommitGroup(req.Spec, req.Pretend)
	if err != nil {
		return err
	}
	resp.Details = details
	return nil
}

// FreeGroup is the rpc method to free a group
func (p *Group) FreeGroup(_ *http.Request, req *FreeGroupRequest, resp *FreeGroupResponse) error {
	err := p.plugin.FreeGroup(req.ID)
	if err != nil {
		return err
	}
	resp.OK = true
	return nil
}

// DescribeGroup is the rpc method to describe a group
func (p *Group) DescribeGroup(_ *http.Request, req *DescribeGroupRequest, resp *DescribeGroupResponse) error {
	desc, err := p.plugin.DescribeGroup(req.ID)
	if err != nil {
		return err
	}
	resp.Description = desc
	return nil
}

// DestroyGroup is the rpc method to destroy a group
func (p *Group) DestroyGroup(_ *http.Request, req *DestroyGroupRequest, resp *DestroyGroupResponse) error {
	err := p.plugin.DestroyGroup(req.ID)
	if err != nil {
		return err
	}
	resp.OK = true
	return nil
}

// InspectGroups is the rpc method to inspect groups
func (p *Group) InspectGroups(_ *http.Request, req *InspectGroupsRequest, resp *InspectGroupsResponse) error {
	groups, err := p.plugin.InspectGroups()
	if err != nil {
		return err
	}
	resp.Groups = groups
	return nil
}<|MERGE_RESOLUTION|>--- conflicted
+++ resolved
@@ -1,15 +1,11 @@
 package group
 
 import (
-<<<<<<< HEAD
 	"encoding/json"
-=======
-	"github.com/docker/infrakit/pkg/spi"
-	"github.com/docker/infrakit/pkg/spi/group"
->>>>>>> c8334570
 	"net/http"
 
 	"github.com/docker/infrakit/pkg/plugin"
+	"github.com/docker/infrakit/pkg/spi"
 	"github.com/docker/infrakit/pkg/spi/group"
 )
 
@@ -23,7 +19,6 @@
 	plugin group.Plugin
 }
 
-<<<<<<< HEAD
 // Info returns a metadata object about the plugin, if the plugin implements it.  See plugin.Vendor
 func (p *Group) Info() plugin.Info {
 	if m, is := p.plugin.(plugin.Vendor); is {
@@ -38,11 +33,12 @@
 		return i.ExampleProperties()
 	}
 	return nil
-=======
+}
+
 // ImplementedInterface returns the interface implemented by this RPC service.
 func (p *Group) ImplementedInterface() spi.InterfaceSpec {
 	return group.InterfaceSpec
->>>>>>> c8334570
+
 }
 
 // CommitGroup is the rpc method to commit a group
