--- conflicted
+++ resolved
@@ -28,19 +28,11 @@
 	plugins func() (map[string]event.Plugin, error) // by type, as qualified in the name of the plugin
 }
 
-<<<<<<< HEAD
-func (p *Event) typedPlugins() map[string]event.Plugin {
-	if p.plugins == nil {
-		return map[string]event.Plugin{}
-	}
-
-=======
 func (p *Event) typedPlugins() (out map[string]event.Plugin) {
 	out = map[string]event.Plugin{}
 	if p.plugins == nil {
 		return
 	}
->>>>>>> a4969412
 	m, err := p.plugins()
 	if err != nil {
 		return
