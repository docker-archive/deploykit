--- conflicted
+++ resolved
@@ -6,12 +6,11 @@
 	"net/http"
 	"time"
 
-<<<<<<< HEAD
 	log "github.com/Sirupsen/logrus"
-=======
+	rpc_server "github.com/docker/infrakit/pkg/rpc"
 	"github.com/docker/infrakit/pkg/rpc/plugin"
 	"github.com/docker/infrakit/pkg/spi"
->>>>>>> c8334570
+	"github.com/gorilla/mux"
 	"github.com/gorilla/rpc/v2"
 	"github.com/gorilla/rpc/v2/json2"
 	"gopkg.in/tylerb/graceful.v1"
@@ -80,22 +79,24 @@
 		return nil, err
 	}
 
-<<<<<<< HEAD
+	if err := server.RegisterService(plugin.Plugin{Spec: receiver.ImplementedInterface()}, ""); err != nil {
+		return nil, err
+	}
+
+	// metadata handler
 	metadata, err := NewMetadata(receiver)
 	if err != nil {
-		return nil, err
-	}
-	if err := server.RegisterService(metadata, "Plugin"); err != nil {
-=======
-	if err := server.RegisterService(plugin.Plugin{Spec: receiver.ImplementedInterface()}, ""); err != nil {
->>>>>>> c8334570
 		return nil, err
 	}
 
 	httpLog := log.New()
 	httpLog.Level = log.GetLevel()
 
-	handler := loggingHandler{handler: server}
+	router := mux.NewRouter()
+	router.Handle(rpc_server.MetaURL, metadata)
+	router.Handle("/", server)
+
+	handler := loggingHandler{handler: router}
 	gracefulServer := graceful.Server{
 		Timeout: 10 * time.Second,
 		Server:  &http.Server{Addr: fmt.Sprintf("unix://%s", socketPath), Handler: handler},
