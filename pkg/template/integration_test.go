package template

import (
	"encoding/json"
	"io/ioutil"
	"os"
	"path/filepath"
	"sync"
	"testing"

	"github.com/stretchr/testify/require"
)

func TestTemplateInclusionFromDifferentSources(t *testing.T) {
	prefix := testSetupTemplates(t, testFiles)

	url := filepath.Join(prefix, "plugin/index.tpl")
	tt, err := NewTemplate(url, Options{})
	require.NoError(t, err)

	view, err := tt.Render(nil)
	require.NoError(t, err)

	parsed := map[string]interface{}{}
	err = json.Unmarshal([]byte(view), &parsed)
	require.NoError(t, err)

	// ensure the userData section is a slice from the lines of the included file.
	require.True(t, len(parsed["userData"].([]interface{})) > 0)

	// ensure the originIp is a selected value from some complex query
	require.True(t, parsed["originIp"].(string) != "")

	// ensure the sample is a complex json structure fetched from the http url
	require.True(t, len(parsed["sample"].(map[string]interface{})) > 0)

	found := false
	for _, l := range parsed["userData"].([]interface{}) {
		// check for the included text of common/setup.sh:
		if l.(string) == "echo \"this is common/setup.sh\"" {
			found = true
		}
	}
	require.True(t, found)
}

// sets up the template files on disk, returns the urlPrefix
func testSetupTemplates(t *testing.T, files map[string]string) string {
	lock.Lock()
	defer lock.Unlock()

	if urlPrefix != "" {
		return urlPrefix
	}

	dir, err := ioutil.TempDir("", "infrakit-templates")
	require.NoError(t, err)

	u, err := filepath.Abs(dir)
	require.NoError(t, err)
	urlPrefix = "file://" + u

	for k, v := range files {
		p := filepath.Join(dir, k)
		os.MkdirAll(filepath.Dir(p), 0744)
		err := ioutil.WriteFile(p, []byte(v), 0644)
		require.NoError(t, err)
	}
	return urlPrefix
}

var (
	lock      sync.Mutex
	urlPrefix = ""

	// The keys are the 'filenames' to write the template body as files in the temp directory.
	testFiles = map[string]string{

		"common/setup.sh": `
echo "this is common/setup.sh"
`,
		"plugin/index.tpl": `
{
   "test" : "test1",
   "description" : "simple template to test the various template functions",
   {{/* Load from from ./ using relative path notation. Then split into lines and json encode */}}
   "userData" : {{ include "script.tpl" . | lines | to_json }},
   {{/* Load from an URL */}}
   "sample" : {{ include "https://httpbin.org/get" }},
   {{/* Load from URL and then parse as JSON then select an attribute */}}
   "originIp" : "{{ include "https://httpbin.org/get" | from_json | q "origin" }}"
}`,

		"plugin/script.tpl": `
#!/bin/bash

# initializeManager
set -o errexit
set -o nounset
set -o xtrace

{{ include "../common/setup.sh" }}

EBS_DEVICE=/dev/xvdf

# Determine whether the EBS volume needs to be formatted.
if [ "$(file -sL $EBS_DEVICE)" = "$EBS_DEVICE: data" ]
then
  echo 'Formatting EBS volume device'
  mkfs -t ext4 $EBS_DEVICE
fi

systemctl stop docker
rm -rf /var/lib/docker

mkdir -p /var/lib/docker
echo "$EBS_DEVICE /var/lib/docker ext4 defaults,nofail 0 2" >> /etc/fstab
mount -a
systemctl start docker
`,
	}
)

func TestTemplateContext(t *testing.T) {

	s := `
{{ inc }}

{{ setString "hello" }}

{{ setBool true }}

{{ range loop 10 }}
  {{ inc }}
{{ end }}

The count is {{count}}
The message is {{str}}

{{ dec }}
{{ range loop 5 }}
  {{ dec }}
{{ end }}

The count is {{count}}
The message is {{str}}
`

	tt, err := NewTemplate("str://"+s, Options{})
	require.NoError(t, err)

	context := &context{}

	_, err = tt.Render(context)
	require.NoError(t, err)

	require.Equal(t, 5, context.Count)
	require.True(t, context.Bool)
	require.Equal(t, 23, context.invokes) // note this is private state not accessible in template
}

<<<<<<< HEAD
func TestMissingGlobal(t *testing.T) {
	s := `{{ if not (ref "/not/exist")}}none{{else}}here{{end}}`
	tt, err := NewTemplate("str://"+s, Options{})
	require.NoError(t, err)
	view, err := tt.Render(nil)
	require.NoError(t, err)
	require.Equal(t, "none", view)
}

func TestSourceAndDef(t *testing.T) {
	r := `{{ def \"foo\" 100 }}`
	s := `{{ source "str://` + r + `" }}foo={{ref "foo"}}`
	tt, err := NewTemplate("str://"+s, Options{})
	require.NoError(t, err)
	view, err := tt.Render(nil)
	require.NoError(t, err)
	require.Equal(t, "foo=100", view)
}

func TestAddDef(t *testing.T) {
	s := `{{ ref "message" }}: x + y = {{ add (ref "x") (ref "y") }}`
	tt, err := NewTemplate("str://"+s, Options{})
	require.NoError(t, err)

	view, err := tt.Def("x", 25, "Default value for x").Def("y", 100, "no doc").Def("message", "hello", "").Render(nil)
	require.NoError(t, err)
	require.Equal(t, "hello: x + y = 125", view)
}

func TestSourceAndGlobal(t *testing.T) {
	r := `{{ global \"foo\" 100 }}`
	s := `{{ source "str://` + r + `" }}foo={{ref "foo"}}`
	tt, err := NewTemplate("str://"+s, Options{})
	require.NoError(t, err)
	view, err := tt.Render(nil)
	require.NoError(t, err)
	require.Equal(t, "foo=100", view)
}

func TestIncludeAndGlobal(t *testing.T) {
	r := `{{ global \"foo\" 100 }}` // the child template tries to mutate the global
	s := `{{ include "str://` + r + `" }}foo={{ref "foo"}}`
	tt, err := NewTemplate("str://"+s, Options{})
	require.NoError(t, err)
	tt.Global("foo", 200) // set the global of the calling / parent template
	view, err := tt.Render(nil)
	require.NoError(t, err)
	require.Equal(t, "foo=200", view) // parent's not affected by child template
}

func TestSourceAndGlobalWithContext(t *testing.T) {
	ctx := map[string]interface{}{
		"a": 1,
		"b": 2,
	}
	r := `{{ global \"foo\" 100 }}{{$void := set . \"a\" 100}}` // sourced mutates the context
	s := `{{ source "str://` + r + `" }}a={{.a}}`
	tt, err := NewTemplate("str://"+s, Options{})
	require.NoError(t, err)
	view, err := tt.Render(ctx)
	require.NoError(t, err)
	require.Equal(t, "a=100", view) // the sourced template mutated the calling template's context.
}

func TestIncludeAndGlobalWithContext(t *testing.T) {
	ctx := map[string]interface{}{
		"a": 1,
		"b": 2,
	}
	r := `{{ global \"foo\" 100 }}{{$void := set . \"a\" 100}}` // included tries to mutate the context
	s := `{{ include "str://` + r + `" }}a={{.a}}`
	tt, err := NewTemplate("str://"+s, Options{})
	require.NoError(t, err)
	view, err := tt.Render(ctx)
	require.NoError(t, err)
	require.Equal(t, "a=1", view) // the included template cannot mutate the calling template's context.
}

func TestWithFunctions(t *testing.T) {
	ctx := map[string]interface{}{
		"a": 1,
		"b": 2,
	}
	s := `hello={{hello .a }}`
	tt, err := NewTemplate("str://"+s, Options{})
	require.NoError(t, err)
	view, err := tt.WithFunctions(func() []Function {
		return []Function{
			{
				Name: "hello",
				Func: func(n interface{}) interface{} { return n },
			},
		}
	}).Render(ctx)
	require.NoError(t, err)
	require.Equal(t, "hello=1", view)
=======
func TestIndexIndexOf(t *testing.T) {

	{
		tt, err := NewTemplate("str://{{ index . 1 }}", Options{})
		require.NoError(t, err)

		view, err := tt.Render([]string{"a", "b", "c", "d"})
		require.NoError(t, err)
		require.Equal(t, "b", view)
	}
	{
		tt, err := NewTemplate(`str://{{ index_of "c" . }}`, Options{})
		require.NoError(t, err)

		view, err := tt.Render([]string{"a", "b", "c", "d"})
		require.NoError(t, err)
		require.Equal(t, "2", view)
	}
	{
		tt, err := NewTemplate(`str://{{ index . 0 | cat "index-" | nospace }}`, Options{})
		require.NoError(t, err)

		view, err := tt.Render([]string{"a", "b", "c", "d"})
		require.NoError(t, err)
		require.Equal(t, "index-a", view)
	}
>>>>>>> 14bb4449
}<|MERGE_RESOLUTION|>--- conflicted
+++ resolved
@@ -159,104 +159,6 @@
 	require.Equal(t, 23, context.invokes) // note this is private state not accessible in template
 }
 
-<<<<<<< HEAD
-func TestMissingGlobal(t *testing.T) {
-	s := `{{ if not (ref "/not/exist")}}none{{else}}here{{end}}`
-	tt, err := NewTemplate("str://"+s, Options{})
-	require.NoError(t, err)
-	view, err := tt.Render(nil)
-	require.NoError(t, err)
-	require.Equal(t, "none", view)
-}
-
-func TestSourceAndDef(t *testing.T) {
-	r := `{{ def \"foo\" 100 }}`
-	s := `{{ source "str://` + r + `" }}foo={{ref "foo"}}`
-	tt, err := NewTemplate("str://"+s, Options{})
-	require.NoError(t, err)
-	view, err := tt.Render(nil)
-	require.NoError(t, err)
-	require.Equal(t, "foo=100", view)
-}
-
-func TestAddDef(t *testing.T) {
-	s := `{{ ref "message" }}: x + y = {{ add (ref "x") (ref "y") }}`
-	tt, err := NewTemplate("str://"+s, Options{})
-	require.NoError(t, err)
-
-	view, err := tt.Def("x", 25, "Default value for x").Def("y", 100, "no doc").Def("message", "hello", "").Render(nil)
-	require.NoError(t, err)
-	require.Equal(t, "hello: x + y = 125", view)
-}
-
-func TestSourceAndGlobal(t *testing.T) {
-	r := `{{ global \"foo\" 100 }}`
-	s := `{{ source "str://` + r + `" }}foo={{ref "foo"}}`
-	tt, err := NewTemplate("str://"+s, Options{})
-	require.NoError(t, err)
-	view, err := tt.Render(nil)
-	require.NoError(t, err)
-	require.Equal(t, "foo=100", view)
-}
-
-func TestIncludeAndGlobal(t *testing.T) {
-	r := `{{ global \"foo\" 100 }}` // the child template tries to mutate the global
-	s := `{{ include "str://` + r + `" }}foo={{ref "foo"}}`
-	tt, err := NewTemplate("str://"+s, Options{})
-	require.NoError(t, err)
-	tt.Global("foo", 200) // set the global of the calling / parent template
-	view, err := tt.Render(nil)
-	require.NoError(t, err)
-	require.Equal(t, "foo=200", view) // parent's not affected by child template
-}
-
-func TestSourceAndGlobalWithContext(t *testing.T) {
-	ctx := map[string]interface{}{
-		"a": 1,
-		"b": 2,
-	}
-	r := `{{ global \"foo\" 100 }}{{$void := set . \"a\" 100}}` // sourced mutates the context
-	s := `{{ source "str://` + r + `" }}a={{.a}}`
-	tt, err := NewTemplate("str://"+s, Options{})
-	require.NoError(t, err)
-	view, err := tt.Render(ctx)
-	require.NoError(t, err)
-	require.Equal(t, "a=100", view) // the sourced template mutated the calling template's context.
-}
-
-func TestIncludeAndGlobalWithContext(t *testing.T) {
-	ctx := map[string]interface{}{
-		"a": 1,
-		"b": 2,
-	}
-	r := `{{ global \"foo\" 100 }}{{$void := set . \"a\" 100}}` // included tries to mutate the context
-	s := `{{ include "str://` + r + `" }}a={{.a}}`
-	tt, err := NewTemplate("str://"+s, Options{})
-	require.NoError(t, err)
-	view, err := tt.Render(ctx)
-	require.NoError(t, err)
-	require.Equal(t, "a=1", view) // the included template cannot mutate the calling template's context.
-}
-
-func TestWithFunctions(t *testing.T) {
-	ctx := map[string]interface{}{
-		"a": 1,
-		"b": 2,
-	}
-	s := `hello={{hello .a }}`
-	tt, err := NewTemplate("str://"+s, Options{})
-	require.NoError(t, err)
-	view, err := tt.WithFunctions(func() []Function {
-		return []Function{
-			{
-				Name: "hello",
-				Func: func(n interface{}) interface{} { return n },
-			},
-		}
-	}).Render(ctx)
-	require.NoError(t, err)
-	require.Equal(t, "hello=1", view)
-=======
 func TestIndexIndexOf(t *testing.T) {
 
 	{
@@ -283,5 +185,4 @@
 		require.NoError(t, err)
 		require.Equal(t, "index-a", view)
 	}
->>>>>>> 14bb4449
 }