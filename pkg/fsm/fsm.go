--- conflicted
+++ resolved
@@ -1,14 +1,9 @@
 package fsm
 
-<<<<<<< HEAD
 import (
 	"fmt"
-
-	log "github.com/golang/glog"
 )
 
-=======
->>>>>>> 8d059c1f
 // Index is the index of the state in a FSM
 type Index int
 
@@ -92,8 +87,6 @@
 
 	spec.states = states
 	spec.signals = signals
-
-	log.Debug("signals", "signals", signals)
 	return
 }
 
