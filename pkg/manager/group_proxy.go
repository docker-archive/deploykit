package manager

import (
	"github.com/docker/infrakit/pkg/spi/group"
)

// Groups returns a map of *scoped* group controllers by ID of the group.
func (m *manager) Groups() (map[group.ID]group.Plugin, error) {
	groups := map[group.ID]group.Plugin{
		group.ID("."): m,
	}
	all, err := m.Plugin.InspectGroups()
	if err != nil {
		return groups, nil
	}
	for _, spec := range all {
		gid := spec.ID
		groups[gid] = m
	}
	log.Debug("Groups", "map", groups, "V", debugV2)
	return groups, nil
<<<<<<< HEAD
}

// type lateBindGroup struct {
// 	lock   sync.Mutex
// 	client group.Plugin
// 	finder func() (group.Plugin, error)
// }

// func (c *lateBindGroup) do(f func(p group.Plugin) error) (err error) {
// 	c.lock.Lock()
// 	defer c.lock.Unlock()
// 	if c.client == nil {
// 		c.client, err = c.finder()
// 		if err != nil {
// 			return
// 		}
// 	}
// 	return f(c.client)
// }

// func (c *lateBindGroup) CommitGroup(grp group.Spec, pretend bool) (resp string, err error) {
// 	err = c.do(func(p group.Plugin) error {
// 		resp, err = p.CommitGroup(grp, pretend)
// 		return err
// 	})
// 	return
// }

// func (c *lateBindGroup) FreeGroup(id group.ID) (err error) {
// 	err = c.do(func(p group.Plugin) error {
// 		err = p.FreeGroup(id)
// 		return err
// 	})
// 	return
// }

// func (c *lateBindGroup) DescribeGroup(id group.ID) (desc group.Description, err error) {
// 	err = c.do(func(p group.Plugin) error {
// 		desc, err = p.DescribeGroup(id)
// 		return err
// 	})
// 	return
// }

// func (c *lateBindGroup) DestroyGroup(id group.ID) (err error) {
// 	err = c.do(func(p group.Plugin) error {
// 		err = p.DestroyGroup(id)
// 		return err
// 	})
// 	return
// }

// func (c *lateBindGroup) InspectGroups() (specs []group.Spec, err error) {
// 	err = c.do(func(p group.Plugin) error {
// 		specs, err = p.InspectGroups()
// 		return err
// 	})
// 	return
// }

// func (c *lateBindGroup) DestroyInstances(id group.ID, instances []instance.ID) (err error) {
// 	err = c.do(func(p group.Plugin) error {
// 		err = p.DestroyInstances(id, instances)
// 		return err
// 	})
// 	return
// }

// func (c *lateBindGroup) Size(id group.ID) (size int, err error) {
// 	err = c.do(func(p group.Plugin) error {
// 		size, err = p.Size(id)
// 		return err
// 	})
// 	return
// }

// func (c *lateBindGroup) SetSize(id group.ID, size int) (err error) {
// 	err = c.do(func(p group.Plugin) error {
// 		err = p.SetSize(id, size)
// 		return err
// 	})
// 	return
// }
=======
}
>>>>>>> 0cbfed58
<|MERGE_RESOLUTION|>--- conflicted
+++ resolved
@@ -19,90 +19,4 @@
 	}
 	log.Debug("Groups", "map", groups, "V", debugV2)
 	return groups, nil
-<<<<<<< HEAD
-}
-
-// type lateBindGroup struct {
-// 	lock   sync.Mutex
-// 	client group.Plugin
-// 	finder func() (group.Plugin, error)
-// }
-
-// func (c *lateBindGroup) do(f func(p group.Plugin) error) (err error) {
-// 	c.lock.Lock()
-// 	defer c.lock.Unlock()
-// 	if c.client == nil {
-// 		c.client, err = c.finder()
-// 		if err != nil {
-// 			return
-// 		}
-// 	}
-// 	return f(c.client)
-// }
-
-// func (c *lateBindGroup) CommitGroup(grp group.Spec, pretend bool) (resp string, err error) {
-// 	err = c.do(func(p group.Plugin) error {
-// 		resp, err = p.CommitGroup(grp, pretend)
-// 		return err
-// 	})
-// 	return
-// }
-
-// func (c *lateBindGroup) FreeGroup(id group.ID) (err error) {
-// 	err = c.do(func(p group.Plugin) error {
-// 		err = p.FreeGroup(id)
-// 		return err
-// 	})
-// 	return
-// }
-
-// func (c *lateBindGroup) DescribeGroup(id group.ID) (desc group.Description, err error) {
-// 	err = c.do(func(p group.Plugin) error {
-// 		desc, err = p.DescribeGroup(id)
-// 		return err
-// 	})
-// 	return
-// }
-
-// func (c *lateBindGroup) DestroyGroup(id group.ID) (err error) {
-// 	err = c.do(func(p group.Plugin) error {
-// 		err = p.DestroyGroup(id)
-// 		return err
-// 	})
-// 	return
-// }
-
-// func (c *lateBindGroup) InspectGroups() (specs []group.Spec, err error) {
-// 	err = c.do(func(p group.Plugin) error {
-// 		specs, err = p.InspectGroups()
-// 		return err
-// 	})
-// 	return
-// }
-
-// func (c *lateBindGroup) DestroyInstances(id group.ID, instances []instance.ID) (err error) {
-// 	err = c.do(func(p group.Plugin) error {
-// 		err = p.DestroyInstances(id, instances)
-// 		return err
-// 	})
-// 	return
-// }
-
-// func (c *lateBindGroup) Size(id group.ID) (size int, err error) {
-// 	err = c.do(func(p group.Plugin) error {
-// 		size, err = p.Size(id)
-// 		return err
-// 	})
-// 	return
-// }
-
-// func (c *lateBindGroup) SetSize(id group.ID, size int) (err error) {
-// 	err = c.do(func(p group.Plugin) error {
-// 		err = p.SetSize(id, size)
-// 		return err
-// 	})
-// 	return
-// }
-=======
-}
->>>>>>> 0cbfed58
+}