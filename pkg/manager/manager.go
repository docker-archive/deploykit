package manager

import (
	"fmt"
	"net/url"
	"sync"
	"time"

	"github.com/docker/infrakit/pkg/leader"
	logutil "github.com/docker/infrakit/pkg/log"
	group_plugin "github.com/docker/infrakit/pkg/plugin/group"
	metadata_plugin "github.com/docker/infrakit/pkg/plugin/metadata"
	group_rpc "github.com/docker/infrakit/pkg/rpc/group"
	metadata_rpc "github.com/docker/infrakit/pkg/rpc/metadata"
	"github.com/docker/infrakit/pkg/spi/group"
	"github.com/docker/infrakit/pkg/spi/metadata"
	"github.com/docker/infrakit/pkg/types"
)

// manager is the controller of all the plugins.  It is able to process multiple inputs
// such as leadership changes and configuration changes and perform the necessary actions
// to activate / deactivate plugins
type manager struct {

	// Options include configurations
	Options

	// Some methods are overridden to provide persistence services
	group.Plugin

	// Some methods are overridden to provide persistence services
	metadata.Updatable

	isLeader bool
	lock     sync.Mutex
	stop     chan struct{}
	running  chan struct{}

<<<<<<< HEAD
	// queued operations
	backendOps chan<- backendOp
}

const (
	// defaultPluginPollInterval is the interval to retry connection
	defaultPluginPollInterval = 2 * time.Second
)
=======
	// Status is the status metadata (readonly)
	Status            metadata.Plugin
	doneStatusUpdates chan struct{}

	// queued operations
	backendOps chan<- backendOp
}
>>>>>>> 0cbfed58

const (
	// defaultPluginPollInterval is the interval to retry connection
	defaultPluginPollInterval = 2 * time.Second
)

type backendOp struct {
	name      string
	operation func() error
}

// NewManager returns the manager which depends on other services to coordinate and manage
// the plugins in order to ensure the infrastructure state matches the user's spec.
func NewManager(options Options) Backend {

	if options.MetadataStore == nil {
		log.Warn("no metadata store. nothing will be persisted")
	}

	impl := &manager{
		Options: options,
		// "base class" is the stateless backend group plugin
		Plugin: group_plugin.LazyConnect(
			func() (group.Plugin, error) {
				endpoint, err := options.Plugins().Find(options.Group)
				if err != nil {
					return nil, err
				}
				return group_rpc.NewClient(endpoint.Address)
			}, defaultPluginPollInterval),
		Updatable: initUpdatable(options),
<<<<<<< HEAD
	}
	return impl
}

func initUpdatable(options Options) metadata.Updatable {

	data := map[string]interface{}{}

	writer := func(proposed *types.Any) error {
		// write
		log.Debug("updating", "proposed", proposed)
		if options.MetadataStore != nil {
			var v interface{}
			err := proposed.Decode(&v)
			if err != nil {
				return err
			}
			log.Debug("saving", "proposed", proposed)
			return options.MetadataStore.Save(v)
		}
		return proposed.Decode(&data)
	}
=======
	}

	impl.Status = initStatusMetadata(impl)
	return impl
}

func initUpdatable(options Options) metadata.Updatable {

	data := map[string]interface{}{}

	writer := func(proposed *types.Any) error {
		// write
		log.Debug("updating", "proposed", proposed)
		if options.MetadataStore != nil {
			var v interface{}
			err := proposed.Decode(&v)
			if err != nil {
				return err
			}
			log.Debug("saving", "proposed", proposed)
			return options.MetadataStore.Save(v)
		}
		return proposed.Decode(&data)
	}
>>>>>>> 0cbfed58

	// There's a chance the metadata is readonly.  In this case, we want to provide
	// persistence services for this plugin and make it an Updatable
	return metadata_plugin.UpdatableLazyConnect(
		func() (metadata.Updatable, error) {

			log.Debug("looking up metadata backend", "name", options.Metadata)

			var p metadata.Plugin
			if options.Metadata.IsEmpty() {
				// in-memory only
				p = metadata_plugin.NewUpdatablePlugin(metadata_plugin.NewPluginFromData(data), writer)

				log.Info("backend metadata is in memory only")

			} else {

				endpoint, err := options.Plugins().Find(options.Metadata)
				if err != nil {
					return nil, err
				}
<<<<<<< HEAD
				found, err := metadata_rpc.NewClient(endpoint.Address)
=======
				found, err := metadata_rpc.NewClient(options.Metadata, endpoint.Address)
>>>>>>> 0cbfed58
				if err != nil {
					return nil, err
				}
				p = found

				_, is := p.(metadata.Updatable)
				log.Info("backend metadata", "name", options.Metadata, "plugin", p, "updatable", is)

			}
			return metadata_plugin.NewUpdatablePlugin(p, writer), nil
		}, defaultPluginPollInterval)

}

// return true only if the current call caused an allocation of the running channel.
func (m *manager) initRunning() bool {
	m.lock.Lock()
	defer m.lock.Unlock()

	if m.running == nil {
		m.running = make(chan struct{})
		return true
	}
	return false
}

// IsLeader returns leader status.  False if not or unknown.
func (m *manager) IsLeader() (bool, error) {
	return m.isLeader, nil
}

// LeaderLocation returns the location of the leader
func (m *manager) LeaderLocation() (*url.URL, error) {
	if m.Options.LeaderStore == nil {
		return nil, fmt.Errorf("cannot locate leader")
	}

	return m.Options.LeaderStore.GetLocation()
}

// Enforce enforces infrastructure state to match that of the specs
func (m *manager) Enforce(specs []types.Spec) error {

	buff, err := types.AnyValueMust(specs).MarshalYAML()
	if err != nil {
		return err
	}

	fmt.Println(string(buff))

	return nil
}

// Inspect returns the current state of the infrastructure
func (m *manager) Inspect() ([]types.Object, error) {
	return nil, nil
}

// Terminate destroys all resources associated with the specs
func (m *manager) Terminate(specs []types.Spec) error {
	return fmt.Errorf("not implemented")
}

// Start starts the manager.  It does not block. Instead read from the returned channel to block.
func (m *manager) Start() (<-chan struct{}, error) {

	// initRunning guarantees that the m.running will be initialized the first time it's
	// called.  If another call of Start is made after the first, don't do anything just return the references.
	if !m.initRunning() {
		return m.running, nil
	}

	log.Info("Manager starting")

<<<<<<< HEAD
=======
	// Refreshes metadata
	metadataPoll := m.Options.MetadataRefreshInterval.Duration()
	if metadataPoll > 0 {
		metadataRefresh := time.Tick(metadataPoll)
		go func() {
			for {
				// We load the metadata from the backend so
				// that we have the latest. This is important
				// in case that writes are performed on the same
				// leader by another process.
				// Note that we use optimistic concurrency of
				// computing hashes from each change and each batch
				// of changes require reading the entire data struct
				// so this constant updating should not cause problem
				// if writes are performed from another process on the
				// same leader node.
				err := m.loadMetadata()
				if err != nil {
					log.Error("error loading metadata", "err", err)
				}

				<-metadataRefresh
			}
		}()
	}

>>>>>>> 0cbfed58
	leaderChan, err := m.Options.Leader.Start()
	if err != nil {
		return nil, err
	}

	m.stop = make(chan struct{})
	notify := make(chan bool)
	stopWorkQueue := make(chan struct{})

	// proxied backend needs to have its operations serialized with respect to leadership calls, etc.
	backendOps := make(chan backendOp)
	m.backendOps = backendOps

	// This goroutine here serializes work so that we don't have concurrent commits or unwatches / updates / etc.
	go func() {

		for {
			select {

			case op := <-backendOps:
				log.Debug("Backend operation", "op", op, "V", debugV)
				if m.isLeader {
					op.operation()
				}

			case <-stopWorkQueue:

				log.Info("Stopping work queue.")
				close(m.running)
				log.Info("Manager stopped.")
				return

			case leader, open := <-notify:

				if !open {
					return
				}

				// This channel has data only when there's been a leadership change.

				log.Debug("leader event", "leader", leader)
				if leader {
					m.onAssumeLeadership()
				} else {
					m.onLostLeadership()
				}
			}

		}
	}()

	// Goroutine for handling all inbound leadership and control events.
	go func() {

		for {
			select {

			case <-m.stop:

				log.Info("Stopping..")
				m.stop = nil
				close(stopWorkQueue)
				close(notify)
				return

			case evt, open := <-leaderChan:

				if !open {
					return
				}

				// This here handles possible duplicated events about leadership and fires only when there
				// is a change.

				m.lock.Lock()

				current := m.isLeader

				if evt.Status == leader.Unknown {
					log.Warn("Leadership status is uncertain", "err", evt.Error)

					// if we are currently the leader then there's a possibility of split brain depending on
					// the robustness of the leader election process.
					// It's better to be conservative and not assume we can still be a leader...  just downgrade
					// because the worst case is we stopped watching (and not have two masters running wild).

					if m.isLeader {
						m.isLeader = false
					}

				} else {
					m.isLeader = evt.Status == leader.Leader
				}
				next := m.isLeader

				m.lock.Unlock()

				if current != next {
					notify <- next
				}

			}
		}

	}()

	return m.running, nil
}

// Stop stops the manager
func (m *manager) Stop() {
	if m.stop == nil {
		return
	}
	close(m.doneStatusUpdates)
	close(m.stop)
	m.Options.Leader.Stop()
}

func (m *manager) getCurrentState() (globalSpec, error) {
	// TODO(chungers) -- using the group plugin backend here isn't the general case.
	// When plugin activation is implemented, it's possible to have multiple group plugins
	// and the only way to reconstruct the globalSpec, which contains multiple groups of
	// possibly different group plugin implementations, is to do an 'all-shard' query across
	// all plugins of the type 'group' and then aggregate the results into the final globalSpec.
	// For now this just uses the gross simplification of asking the group plugin that the manager
	// proxies.

	global := globalSpec{}

	specs, err := m.Plugin.InspectGroups()
	if err != nil {
		return global, err
	}

	for _, spec := range specs {
		global.updateGroupSpec(spec, m.Options.Group)
	}
	return global, nil
}

func (m *manager) loadSpecs() error {
	if m.Options.SpecStore == nil {
		return nil
	}

	log.Info("Loading specs and committing")
	// load the config
	config := &globalSpec{}
	// load the latest version -- assumption here is that it's been persisted already.
	log.Info("Loading snapshot")
	err := config.load(m.Options.SpecStore)
	log.Info("Loaded snapshot", "err", err)
	if err != nil {
		log.Warn("Error loading config", "err", err)
		return err
	}
	return m.doCommitGroups(*config)
}

func (m *manager) loadMetadata() (err error) {
	if m.Options.MetadataStore == nil {
		return nil
	}

	log.Info("loading metadata and committing")

	var saved interface{}
	err = m.Options.MetadataStore.Load(&saved)
	if err != nil {
		return
	}

	any, e := types.AnyValue(saved)
	if e != nil {
		err = e
		return
	}

	if any == nil {
		log.Info("no metadata stored")
		return
	}

	log.Debug("loaded metadata", "data", any.String())
	_, proposed, cas, e := m.Updatable.Changes([]metadata.Change{
		{Path: types.Dot, Value: any},
	})
	if e != nil {
		err = e
		return
	}

	log.Debug("updating backend with stored metadata", "cas", cas, "proposed", proposed)
	return m.Updatable.Commit(proposed, cas)
}

func (m *manager) onAssumeLeadership() (err error) {
	log.Info("Assuming leadership")

	defer log.Info("Running as leader")

<<<<<<< HEAD
	// TODO - Assumption here is that the config here is consistent with the spec stored...
	err = m.loadMetadata()
	if err != nil {
		log.Error("error loading metadata", "err", err)
		return
=======
	err = m.loadMetadata()
	if err != nil {
		log.Error("error loading metadata", "err", err)
>>>>>>> 0cbfed58
	}

	err = m.loadSpecs()
	if err != nil {
		log.Error("error loading specs", "err", err)
	}
	return
}

func (m *manager) onLostLeadership() error {
	log.Info("Lost leadership")
	config, err := m.getCurrentState()
	if err != nil {
		return err
	}
	return m.doFreeGroups(config)
}

func (m *manager) doCommit() error {

	// load the config
	config := globalSpec{}

	// load the latest version -- assumption here is that it's been persisted already.
	err := config.load(m.Options.SpecStore)
	if err != nil {
		return err
	}

	log.Info("Committing. Loaded snapshot.", "err", err)
	if err != nil {
		return err
	}
	return m.doCommitGroups(config)
}

func (m *manager) doCommitGroups(config globalSpec) error {
	return m.execPlugins(config,
		func(plugin group.Plugin, spec group.Spec) error {

			log.Info("Committing group", "groupID", spec.ID, "spec", spec)

			_, err := plugin.CommitGroup(spec, false)
			if err != nil {
				log.Warn("Error committing group.", "groupID", spec.ID, "err", err)
			}
			return err
		})
}

func (m *manager) doFreeGroups(config globalSpec) error {
	log.Info("Freeing groups")
	return m.execPlugins(config,
		func(plugin group.Plugin, spec group.Spec) error {

			log.Info("Freeing group", "groupID", spec.ID)
			err := plugin.FreeGroup(spec.ID)
			if err != nil {
				log.Warn("Error freeing group", "groupID", spec.ID, "err", err)
			}
			return nil
		})
}

func (m *manager) execPlugins(config globalSpec, work func(group.Plugin, group.Spec) error) error {
	running, err := m.Options.Plugins().List()
	if err != nil {
		return err
	}

	return config.visit(func(k key, r record) error {

		// TODO(chungers) ==> temporary
		if k.Kind != "group" {
			return nil
		}

		id := group.ID(k.Name)

		lookup, _ := r.Handler.GetLookupAndType()
		log.Debug("Processing group", "groupID", id, "plugin", r.Handler, "V", logutil.V(100))

		ep, has := running[lookup]
		if !has {
			log.Warn("Not running", "plugin", lookup, "name", r.Handler)
			return err
		}

		gp, err := group_rpc.NewClient(ep.Address)
		if err != nil {
			log.Warn("Cannot contact group", "groupID", id, "plugin", r.Handler, "endpoint", ep.Address)
			return err
		}

		log.Debug("exec on group", "groupID", id, "plugin", r.Handler, "V", logutil.V(100))

		// spec is store in the properties
		if r.Spec.Properties == nil {
			return fmt.Errorf("no spec for group %s plugin=%v", id, r.Handler)
		}

		spec := group.Spec{
			ID:         id,
			Properties: r.Spec.Properties,
		}

		err = work(gp, spec)
		if err != nil {
			log.Warn("Error from exec on plugin", "err", err)
			return err
		}

		return nil
	})
}<|MERGE_RESOLUTION|>--- conflicted
+++ resolved
@@ -36,16 +36,6 @@
 	stop     chan struct{}
 	running  chan struct{}
 
-<<<<<<< HEAD
-	// queued operations
-	backendOps chan<- backendOp
-}
-
-const (
-	// defaultPluginPollInterval is the interval to retry connection
-	defaultPluginPollInterval = 2 * time.Second
-)
-=======
 	// Status is the status metadata (readonly)
 	Status            metadata.Plugin
 	doneStatusUpdates chan struct{}
@@ -53,7 +43,6 @@
 	// queued operations
 	backendOps chan<- backendOp
 }
->>>>>>> 0cbfed58
 
 const (
 	// defaultPluginPollInterval is the interval to retry connection
@@ -85,8 +74,9 @@
 				return group_rpc.NewClient(endpoint.Address)
 			}, defaultPluginPollInterval),
 		Updatable: initUpdatable(options),
-<<<<<<< HEAD
-	}
+	}
+
+	impl.Status = initStatusMetadata(impl)
 	return impl
 }
 
@@ -108,32 +98,6 @@
 		}
 		return proposed.Decode(&data)
 	}
-=======
-	}
-
-	impl.Status = initStatusMetadata(impl)
-	return impl
-}
-
-func initUpdatable(options Options) metadata.Updatable {
-
-	data := map[string]interface{}{}
-
-	writer := func(proposed *types.Any) error {
-		// write
-		log.Debug("updating", "proposed", proposed)
-		if options.MetadataStore != nil {
-			var v interface{}
-			err := proposed.Decode(&v)
-			if err != nil {
-				return err
-			}
-			log.Debug("saving", "proposed", proposed)
-			return options.MetadataStore.Save(v)
-		}
-		return proposed.Decode(&data)
-	}
->>>>>>> 0cbfed58
 
 	// There's a chance the metadata is readonly.  In this case, we want to provide
 	// persistence services for this plugin and make it an Updatable
@@ -155,11 +119,7 @@
 				if err != nil {
 					return nil, err
 				}
-<<<<<<< HEAD
-				found, err := metadata_rpc.NewClient(endpoint.Address)
-=======
 				found, err := metadata_rpc.NewClient(options.Metadata, endpoint.Address)
->>>>>>> 0cbfed58
 				if err != nil {
 					return nil, err
 				}
@@ -234,8 +194,6 @@
 
 	log.Info("Manager starting")
 
-<<<<<<< HEAD
-=======
 	// Refreshes metadata
 	metadataPoll := m.Options.MetadataRefreshInterval.Duration()
 	if metadataPoll > 0 {
@@ -262,7 +220,6 @@
 		}()
 	}
 
->>>>>>> 0cbfed58
 	leaderChan, err := m.Options.Leader.Start()
 	if err != nil {
 		return nil, err
@@ -465,17 +422,9 @@
 
 	defer log.Info("Running as leader")
 
-<<<<<<< HEAD
-	// TODO - Assumption here is that the config here is consistent with the spec stored...
 	err = m.loadMetadata()
 	if err != nil {
 		log.Error("error loading metadata", "err", err)
-		return
-=======
-	err = m.loadMetadata()
-	if err != nil {
-		log.Error("error loading metadata", "err", err)
->>>>>>> 0cbfed58
 	}
 
 	err = m.loadSpecs()
