--- conflicted
+++ resolved
@@ -22,11 +22,7 @@
 var log = logutil.New("module", "controller/ingress")
 
 func newManaged(scp scope.Scope,
-<<<<<<< HEAD
-	leader stack.Leadership) *managed {
-=======
-	leader func() manager.Leadership) *managed {
->>>>>>> d887fa46
+	leader func() stack.Leadership) *managed {
 	return &managed{
 		leader: leader,
 		scope:  scp,
@@ -36,11 +32,7 @@
 // managed is the entity that reconciles desired routes with loadbalancers
 type managed struct {
 	// Leader controls whether this ingress is active or not
-<<<<<<< HEAD
-	stack.Leadership
-=======
-	leader func() manager.Leadership
->>>>>>> d887fa46
+	leader func() stack.Leadership
 
 	// l4s is a function that get retrieve a map of L4 loadbalancers by name
 	l4s func() (map[ingress.Vhost]loadbalancer.L4, error)
