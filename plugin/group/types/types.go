package types

import (
	"crypto/sha1"
	"encoding/base64"
	"encoding/json"
	"fmt"
	"github.com/docker/libmachete/spi/group"
)

// These types are declared in a separate package to break an import cycle between group (test) -> mock -> group.

// ParseProperties parses the group plugin properties JSON document in a group configuration.
func ParseProperties(config group.Spec) (Schema, error) {
	parsed := Schema{}
	if err := json.Unmarshal([]byte(RawMessage(config.Properties)), &parsed); err != nil {
		return parsed, fmt.Errorf("Invalid properties: %s", err)
	}
	return parsed, nil
}

// MustParse can be wrapped over ParseProperties to panic if parsing fails.
func MustParse(s Schema, e error) Schema {
	if e != nil {
		panic(e)
	}
	return s
}

// Schema is the document schema for the plugin, provided in group.Spec.
type Schema struct {
	InstancePlugin           string
	InstancePluginProperties *json.RawMessage
	FlavorPlugin             string
	FlavorPluginProperties   *json.RawMessage
}

// InstanceHash computes a stable hash of the document in InstancePluginProperties.
func (c Schema) InstanceHash() string {
<<<<<<< HEAD
	// TODO(wfarner): This does not take ProvisionHelper augmentations (e.g. tags, bootScript) into consideration.
	return instanceHash(RawMessage(c.InstancePluginProperties))
}

// RawMessage converts a pointer to a raw message to a copy of the value. If the pointer is nil, it returns
// an empty raw message.  This is useful for structs where fields are json.RawMessage pointers for bi-directional
// marshal and unmarshal (value receivers will encode base64 instead of raw json when marshaled), so bi-directional
// structs should use pointer fields.
func RawMessage(r *json.RawMessage) (raw json.RawMessage) {
	if r != nil {
		raw = *r
	}
	return
=======
	// TODO(wfarner): This does not take Flavor augmentations (e.g. Tags, Init) into consideration.
	return instanceHash(c.InstancePluginProperties)
>>>>>>> 90cba574
}

func instanceHash(config json.RawMessage) string {
	// First unmarshal and marshal the JSON to ensure stable key ordering.  This allows structurally-identical
	// JSON to yield the same hash even if the fields are reordered.

	props := map[string]interface{}{}
	err := json.Unmarshal(config, &props)
	if err != nil {
		panic(err)
	}

	stable, err := json.MarshalIndent(props, "  ", "  ") // sorts the fields
	if err != nil {
		panic(err)
	}

	hasher := sha1.New()
	hasher.Write(stable)
	return base64.URLEncoding.EncodeToString(hasher.Sum(nil))
}<|MERGE_RESOLUTION|>--- conflicted
+++ resolved
@@ -37,7 +37,6 @@
 
 // InstanceHash computes a stable hash of the document in InstancePluginProperties.
 func (c Schema) InstanceHash() string {
-<<<<<<< HEAD
 	// TODO(wfarner): This does not take ProvisionHelper augmentations (e.g. tags, bootScript) into consideration.
 	return instanceHash(RawMessage(c.InstancePluginProperties))
 }
@@ -51,10 +50,6 @@
 		raw = *r
 	}
 	return
-=======
-	// TODO(wfarner): This does not take Flavor augmentations (e.g. Tags, Init) into consideration.
-	return instanceHash(c.InstancePluginProperties)
->>>>>>> 90cba574
 }
 
 func instanceHash(config json.RawMessage) string {
