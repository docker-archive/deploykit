package group

import (
	"encoding/json"
	"fmt"
	mock_instance "github.com/docker/libmachete/mock/spi/instance"
	"github.com/docker/libmachete/plugin/group/types"
	"github.com/docker/libmachete/spi/flavor"
	"github.com/docker/libmachete/spi/group"
	"github.com/docker/libmachete/spi/instance"
	"github.com/golang/mock/gomock"
	"github.com/stretchr/testify/require"
	"testing"
	"time"
)

const (
	id         = group.ID("testGroup")
	pluginName = "test"
)

var (
	minions = group.Spec{
		ID:         id,
		Properties: minionProperties(3, "data"),
	}

	leaders = group.Spec{
		ID:         id,
		Properties: leaderProperties(leaderIDs, "data"),
	}

	leaderIDs = []instance.LogicalID{"192.168.0.4", "192.168.0.5", "192.168.0.6"}

	flavorPlugin = testFlavor{tags: map[string]string{"custom": "value"}}
)

func flavorPluginLookup(_ string) (flavor.Plugin, error) {
	return &flavorPlugin, nil
}

<<<<<<< HEAD
func minionProperties(instances int, data string) *json.RawMessage {
	r := json.RawMessage(fmt.Sprintf(`{
	  "Size": %d,
=======
func minionProperties(instances int, data string) json.RawMessage {
	return json.RawMessage(fmt.Sprintf(`{
>>>>>>> 90cba574
	  "InstancePlugin": "test",
	  "InstancePluginProperties": {
	    "OpaqueValue": "%s"
	  },
	  "FlavorPlugin": "test",
	  "FlavorPluginProperties": {
	    "Type": "minion",
	    "Size": %d
	  }
<<<<<<< HEAD
	}`, instances, data))
	return &r
=======
	}`, data, instances))
>>>>>>> 90cba574
}

func leaderProperties(logicalIDs []instance.LogicalID, data string) *json.RawMessage {
	idsValue, err := json.Marshal(logicalIDs)
	if err != nil {
		panic(err)
	}

<<<<<<< HEAD
	r := json.RawMessage(fmt.Sprintf(`{
	  "LogicalIDs": %s,
=======
	return json.RawMessage(fmt.Sprintf(`{
>>>>>>> 90cba574
	  "InstancePlugin": "test",
	  "InstancePluginProperties": {
	    "OpaqueValue": "%s"
	  },
	  "FlavorPlugin": "test",
	  "FlavorPluginProperties": {
	    "Type": "leader",
	    "Shards": %s
	  }
<<<<<<< HEAD
	}`, idsValue, data))
	return &r
=======
	}`, data, idsValue))
>>>>>>> 90cba574
}

func fakeInstancePluginLookup(pluginName string, plugin instance.Plugin) InstancePluginLookup {
	return func(key string) (instance.Plugin, error) {
		if key == pluginName {
			return plugin, nil
		}
		return nil, nil
	}
}

func mockedPluginGroup(ctrl *gomock.Controller) (*mock_instance.MockPlugin, group.Plugin) {
	plugin := mock_instance.NewMockPlugin(ctrl)
	grp := NewGroupPlugin(fakeInstancePluginLookup(pluginName, plugin), flavorPluginLookup, 1*time.Millisecond)
	return plugin, grp
}

func TestInvalidGroupCalls(t *testing.T) {
	ctrl := gomock.NewController(t)
	defer ctrl.Finish()
	plugin, grp := mockedPluginGroup(ctrl)

	require.Error(t, grp.DestroyGroup(id))
	_, err := grp.InspectGroup(id)
	require.Error(t, err)
	require.Error(t, grp.UnwatchGroup(id))
	require.Error(t, grp.StopUpdate(id))
	expectValidate(plugin, minions).Return(nil).MinTimes(1)
	_, err = grp.DescribeUpdate(minions)
	require.Error(t, err)
	require.Error(t, grp.UpdateGroup(minions))
}

func instanceProperties(config group.Spec) json.RawMessage {
	groupProperties := map[string]json.RawMessage{}
	err := json.Unmarshal(*config.Properties, &groupProperties)
	if err != nil {
		panic(err)
	}
	return groupProperties["InstancePluginProperties"]
}

func expectValidate(plugin *mock_instance.MockPlugin, config group.Spec) *gomock.Call {
	return plugin.EXPECT().Validate(instanceProperties(config))
}

func memberTags(id group.ID) map[string]string {
	return map[string]string{groupTag: string(id)}
}

func provisionTags(config group.Spec) map[string]string {
	tags := memberTags(config.ID)
	tags[configTag] = types.MustParse(types.ParseProperties(config)).InstanceHash()

	for k, v := range flavorPlugin.tags {
		tags[k] = v
	}

	return tags
}

func newFakeInstance(config group.Spec, logicalID *instance.LogicalID) fakeInstance {
	// Inject another tag to simulate instances being tagged out-of-band.  Our implementation should ignore tags
	// we did not create.
	tags := map[string]string{"other": "ignored"}
	for k, v := range provisionTags(config) {
		tags[k] = v
	}

	return fakeInstance{
		logicalID: logicalID,
		tags:      provisionTags(config),
	}
}

func TestNoopUpdate(t *testing.T) {
	plugin := NewTestInstancePlugin(
		newFakeInstance(minions, nil),
		newFakeInstance(minions, nil),
		newFakeInstance(minions, nil),
	)
	grp := NewGroupPlugin(fakeInstancePluginLookup(pluginName, plugin), flavorPluginLookup, 1*time.Millisecond)

	require.NoError(t, grp.WatchGroup(minions))

	desc, err := grp.DescribeUpdate(minions)
	require.NoError(t, err)
	require.Equal(t, "Noop", desc)

	require.NoError(t, grp.UpdateGroup(minions))

	instances, err := plugin.DescribeInstances(memberTags(minions.ID))
	require.NoError(t, err)
	require.Equal(t, 3, len(instances))
	for _, i := range instances {
		require.Equal(t, newFakeInstance(minions, nil).tags, i.Tags)
	}
}

func TestRollingUpdate(t *testing.T) {
	plugin := NewTestInstancePlugin(
		newFakeInstance(minions, nil),
		newFakeInstance(minions, nil),
		newFakeInstance(minions, nil),
	)
	grp := NewGroupPlugin(fakeInstancePluginLookup(pluginName, plugin), flavorPluginLookup, 1*time.Millisecond)

	require.NoError(t, grp.WatchGroup(minions))

	updated := group.Spec{ID: id, Properties: minionProperties(3, "data2")}

	desc, err := grp.DescribeUpdate(updated)
	require.NoError(t, err)
	require.Equal(t, "Performs a rolling update on 3 instances", desc)

	require.NoError(t, grp.UpdateGroup(updated))

	instances, err := plugin.DescribeInstances(memberTags(updated.ID))
	require.NoError(t, err)
	require.Equal(t, 3, len(instances))
	for _, i := range instances {
		require.Equal(t, provisionTags(updated), i.Tags)
	}
}

func TestRollAndAdjustScale(t *testing.T) {
	plugin := NewTestInstancePlugin(
		newFakeInstance(minions, nil),
		newFakeInstance(minions, nil),
		newFakeInstance(minions, nil),
	)
	grp := NewGroupPlugin(fakeInstancePluginLookup(pluginName, plugin), flavorPluginLookup, 1*time.Millisecond)

	require.NoError(t, grp.WatchGroup(minions))

	updated := group.Spec{ID: id, Properties: minionProperties(8, "data2")}

	desc, err := grp.DescribeUpdate(updated)
	require.NoError(t, err)
	require.Equal(
		t,
		"Performs a rolling update on 3 instances, then adds 5 instances to increase the group size to 8",
		desc)

	require.NoError(t, grp.UpdateGroup(updated))

	instances, err := plugin.DescribeInstances(memberTags(updated.ID))
	require.NoError(t, err)
	// TODO(wfarner): The updater currently exits as soon as the scaler is adjusted, before action has been
	// taken.  This means the number of instances cannot be precisely checked here as the scaler has not necessarily
	// quiesced.
	require.True(t, len(instances) >= 3)
	for _, i := range instances {
		require.Equal(t, provisionTags(updated), i.Tags)
	}
}

func TestScaleIncrease(t *testing.T) {
	plugin := NewTestInstancePlugin(
		newFakeInstance(minions, nil),
		newFakeInstance(minions, nil),
		newFakeInstance(minions, nil),
	)
	grp := NewGroupPlugin(fakeInstancePluginLookup(pluginName, plugin), flavorPluginLookup, 1*time.Millisecond)

	require.NoError(t, grp.WatchGroup(minions))

	updated := group.Spec{ID: id, Properties: minionProperties(8, "data")}

	desc, err := grp.DescribeUpdate(updated)
	require.NoError(t, err)
	require.Equal(t, "Adds 5 instances to increase the group size to 8", desc)

	require.NoError(t, grp.UpdateGroup(updated))

	instances, err := plugin.DescribeInstances(memberTags(updated.ID))
	require.NoError(t, err)
	// TODO(wfarner): The updater currently exits as soon as the scaler is adjusted, before action has been
	// taken.  This means the number of instances cannot be precisely checked here as the scaler has not necessarily
	// quiesced.
	require.True(t, len(instances) >= 3)
	for _, i := range instances {
		require.Equal(t, provisionTags(updated), i.Tags)
	}
}

func TestScaleDecrease(t *testing.T) {
	plugin := NewTestInstancePlugin(
		newFakeInstance(minions, nil),
		newFakeInstance(minions, nil),
		newFakeInstance(minions, nil),
	)
	grp := NewGroupPlugin(fakeInstancePluginLookup(pluginName, plugin), flavorPluginLookup, 1*time.Millisecond)

	require.NoError(t, grp.WatchGroup(minions))

	updated := group.Spec{ID: id, Properties: minionProperties(1, "data")}

	desc, err := grp.DescribeUpdate(updated)
	require.NoError(t, err)
	require.Equal(t, "Terminates 2 instances to reduce the group size to 1", desc)

	require.NoError(t, grp.UpdateGroup(updated))

	instances, err := plugin.DescribeInstances(memberTags(updated.ID))
	require.NoError(t, err)
	// TODO(wfarner): The updater currently exits as soon as the scaler is adjusted, before action has been
	// taken.  This means the number of instances cannot be precisely checked here as the scaler has not necessarily
	// quiesced.
	require.True(t, len(instances) <= 3)
	for _, i := range instances {
		require.Equal(t, provisionTags(updated), i.Tags)
	}
}

func TestUnwatchGroup(t *testing.T) {
	ctrl := gomock.NewController(t)
	defer ctrl.Finish()
	plugin, grp := mockedPluginGroup(ctrl)

	expectValidate(plugin, minions).Return(nil)
	require.NoError(t, grp.WatchGroup(minions))

	require.NoError(t, grp.UnwatchGroup(id))
}

func TestDestroyGroup(t *testing.T) {
	plugin := NewTestInstancePlugin(
		newFakeInstance(minions, nil),
		newFakeInstance(minions, nil),
		newFakeInstance(minions, nil),
	)
	grp := NewGroupPlugin(fakeInstancePluginLookup(pluginName, plugin), flavorPluginLookup, 1*time.Millisecond)

	require.NoError(t, grp.WatchGroup(minions))
	require.NoError(t, grp.DestroyGroup(minions.ID))

	instances, err := plugin.DescribeInstances(memberTags(minions.ID))
	require.NoError(t, err)
	require.Equal(t, 0, len(instances))
}

func TestSuperviseQuorum(t *testing.T) {
	plugin := NewTestInstancePlugin(
		newFakeInstance(leaders, &leaderIDs[0]),
		newFakeInstance(leaders, &leaderIDs[1]),
		newFakeInstance(leaders, &leaderIDs[2]),
	)
	grp := NewGroupPlugin(fakeInstancePluginLookup(pluginName, plugin), flavorPluginLookup, 1*time.Millisecond)

	require.NoError(t, grp.WatchGroup(leaders))

	updated := group.Spec{ID: id, Properties: leaderProperties(leaderIDs, "data2")}

	time.Sleep(1 * time.Second)

	desc, err := grp.DescribeUpdate(updated)
	require.NoError(t, err)
	require.Equal(t, "Performs a rolling update on 3 instances", desc)

	require.NoError(t, grp.UpdateGroup(updated))

	instances, err := plugin.DescribeInstances(memberTags(updated.ID))
	require.NoError(t, err)
	require.Equal(t, 3, len(instances))
	for _, i := range instances {
		require.Equal(t, provisionTags(updated), i.Tags)
	}

	// TODO(wfarner): Validate logical IDs in created instances.
}<|MERGE_RESOLUTION|>--- conflicted
+++ resolved
@@ -39,14 +39,8 @@
 	return &flavorPlugin, nil
 }
 
-<<<<<<< HEAD
 func minionProperties(instances int, data string) *json.RawMessage {
 	r := json.RawMessage(fmt.Sprintf(`{
-	  "Size": %d,
-=======
-func minionProperties(instances int, data string) json.RawMessage {
-	return json.RawMessage(fmt.Sprintf(`{
->>>>>>> 90cba574
 	  "InstancePlugin": "test",
 	  "InstancePluginProperties": {
 	    "OpaqueValue": "%s"
@@ -56,12 +50,8 @@
 	    "Type": "minion",
 	    "Size": %d
 	  }
-<<<<<<< HEAD
-	}`, instances, data))
+	}`, data, instances))
 	return &r
-=======
-	}`, data, instances))
->>>>>>> 90cba574
 }
 
 func leaderProperties(logicalIDs []instance.LogicalID, data string) *json.RawMessage {
@@ -70,12 +60,7 @@
 		panic(err)
 	}
 
-<<<<<<< HEAD
 	r := json.RawMessage(fmt.Sprintf(`{
-	  "LogicalIDs": %s,
-=======
-	return json.RawMessage(fmt.Sprintf(`{
->>>>>>> 90cba574
 	  "InstancePlugin": "test",
 	  "InstancePluginProperties": {
 	    "OpaqueValue": "%s"
@@ -85,12 +70,8 @@
 	    "Type": "leader",
 	    "Shards": %s
 	  }
-<<<<<<< HEAD
-	}`, idsValue, data))
-	return &r
-=======
 	}`, data, idsValue))
->>>>>>> 90cba574
+	return *r
 }
 
 func fakeInstancePluginLookup(pluginName string, plugin instance.Plugin) InstancePluginLookup {
