--- conflicted
+++ resolved
@@ -1,76 +1,19 @@
 package main
 
 import (
-<<<<<<< HEAD
-	"encoding/json"
-	"fmt"
-	log "github.com/Sirupsen/logrus"
-	group_plugin "github.com/docker/libmachete/plugin/group"
-	"github.com/docker/libmachete/plugin/group/swarm"
-	"github.com/docker/libmachete/spi"
-	"github.com/docker/libmachete/spi/group"
-=======
 	"errors"
 	"github.com/docker/libmachete/plugin/group"
 	"github.com/docker/libmachete/plugin/group/groupserver"
->>>>>>> 8b1938a1
 	"github.com/docker/libmachete/spi/instance"
 )
 
 func main() {
-<<<<<<< HEAD
-	var port uint
-	var cluster string
-
-	rootCmd := &cobra.Command{Use: "groupctl"}
-
-	rootCmd.PersistentFlags().UintVar(&port, "port", 8888, "Port the server listens on")
-	rootCmd.PersistentFlags().StringVar(
-		&cluster,
-		"cluster",
-		"default",
-		"Machete cluster ID, used to isolate separate infrastructures")
-
-	run := func(cmd *cobra.Command, args []string) {
-		log.Infoln("Starting server on port", port)
-
-		router := mux.NewRouter()
-		router.StrictSlash(true)
-
-		dockerClient, err := newDockerClient("localhost", nil)
-		if err != nil {
-			log.Error(err)
-		}
-
-		grp := group_plugin.NewGroupPlugin(
-			func(key string) (instance.Plugin, error) {
-				if key == "test" {
-					return group_plugin.NewTestInstancePlugin(), nil
-				}
-				return nil, nil
-			}, swarm.NewSwarmProvisionHelper(dockerClient), 1*time.Second)
-
-		adapter := httpAdapter{plugin: grp}
-
-		router.HandleFunc("/Watch", outputHandler(adapter.watch)).Methods("POST")
-		router.HandleFunc("/Unwatch/{id}", outputHandler(adapter.unwatch)).Methods("POST")
-		router.HandleFunc("/Inspect/{id}", outputHandler(adapter.inspect)).Methods("POST")
-		router.HandleFunc("/DescribeUpdate", outputHandler(adapter.describeUpdate)).Methods("POST")
-		router.HandleFunc("/UpdateGroup", outputHandler(adapter.updateGroup)).Methods("POST")
-		router.HandleFunc("/DestroyGroup/{id}", outputHandler(adapter.destroyGroup)).Methods("POST")
-
-		http.Handle("/", router)
-
-		if err := http.ListenAndServe(fmt.Sprintf(":%v", port), router); err != nil {
-			log.Error(err)
-=======
 	pluginLookup := func(key string) (instance.Plugin, error) {
 		switch key {
 		case "test":
 			return group.NewTestInstancePlugin(), nil
 		default:
 			return nil, errors.New("Unknown instance plugin")
->>>>>>> 8b1938a1
 		}
 	}
 
