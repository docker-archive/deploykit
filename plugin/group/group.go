--- conflicted
+++ resolved
@@ -37,21 +37,9 @@
 	groups       groups
 }
 
-<<<<<<< HEAD
-func getInstancePlugin(properties groupProperties) (instance.Plugin, string, error) {
-	// TODO(wfarner): This will change to use plugin discovery once available.
-	switch properties.InstancePlugin {
-	case "demo":
-		return newDemoPlugin(), "nothing", nil
-	default:
-		return nil, "", fmt.Errorf("Unsupported Instance plugin '%s'", properties.InstancePlugin)
-	}
-}
-=======
 func instanceConfigHash(instanceProperties json.RawMessage) string {
 	// First unmarshal and marshal the JSON to ensure stable key ordering.  This allows structurally-identical
 	// JSON to yield the same hash even if the fields are reordered.
->>>>>>> 6256d148
 
 	props := map[string]interface{}{}
 	err := json.Unmarshal(instanceProperties, &props)
