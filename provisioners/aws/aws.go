package aws

import (
	"fmt"
	log "github.com/Sirupsen/logrus"
	"github.com/aws/aws-sdk-go/aws"
	"github.com/aws/aws-sdk-go/aws/credentials"
	"github.com/aws/aws-sdk-go/aws/credentials/ec2rolecreds"
	"github.com/aws/aws-sdk-go/aws/ec2metadata"
	"github.com/aws/aws-sdk-go/aws/session"
	"github.com/aws/aws-sdk-go/service/ec2"
	"github.com/aws/aws-sdk-go/service/ec2/ec2iface"
	"github.com/docker/libmachete/api"
	"github.com/docker/libmachete/machines"
	"github.com/docker/libmachete/provisioners/spi"
	"reflect"
	"sort"
	"time"
)

// Builder is a ProvisionerBuilder for AWS.
type Builder struct {
}

func checkCredential(cred spi.Credential) (c *credential, err error) {
	is := false
	if c, is = cred.(*credential); !is {
		err = fmt.Errorf("credential type mismatch: %v", reflect.TypeOf(cred))
		return
	}
	return
}

func getConfig(controls spi.ProvisionControls) (*Config, error) {
	config := defaultConfig()

	region, ok := controls.GetString("region")
	if ok {
		config.Region = region
	} else {
		return nil, fmt.Errorf("No region in context")
	}

	if retries, ok, err := controls.GetInt("retries"); ok && err != nil {
		config.Retries = retries
	}

	if maxPoll, ok, err := controls.GetInt("check_instance_max_poll"); ok && err != nil {
		config.CheckInstanceMaxPoll = maxPoll
	}

	if pollInterval, ok, err := controls.GetInt("check_instance_poll_interval"); ok && err != nil {
		config.CheckInstancePollInterval = pollInterval
	}

	return config, nil
}

// ProvisionerWith returns a provision given the runtime context and credential
func ProvisionerWith(controls spi.ProvisionControls, cred spi.Credential) (spi.Provisioner, error) {
	config, err := getConfig(controls)
	if err != nil {
		return nil, err
	}

	creds, err := checkCredential(cred)
	if err != nil {
		return nil, err
	}

	// TODO(wfarner): Consider using pointers for all fields in spi.Credential.  Otherwise it is not possible to
	// distinguish between supplied empty values and absent values.  As a result, we must put the static credential
	// value last in the chain.  With proper handling of empty values, it probably belongs at the top of the list
	// as it is more explicit than values in the environment.
	client := CreateClient(config.Region, credentials.NewChainCredentials([]credentials.Provider{
		&ec2rolecreds.EC2RoleProvider{Client: ec2metadata.New(session.New())},
		&credentials.EnvProvider{},
		&credentials.SharedCredentialsProvider{},
		creds,
	}), config.Retries)

	return &provisioner{client: client, sleepFunction: time.Sleep, config: config}, nil
}

type provisioner struct {
	client        ec2iface.EC2API
	sleepFunction func(time.Duration)
	config        *Config
	sshKeys       api.SSHKeys
}

// New creates a new AWS provisioner that will use the provided EC2 API implementation and default config.
func New(client ec2iface.EC2API, sshKeys api.SSHKeys) spi.Provisioner {
	return &provisioner{
		client:        client,
		sleepFunction: time.Sleep,
		config:        defaultConfig(),
		sshKeys:       sshKeys}
}

// CreateClient creates the actual EC2 API client.
func CreateClient(region string, awsCredentials *credentials.Credentials, retryCount int) ec2iface.EC2API {
	return ec2.New(session.New(aws.NewConfig().
		WithRegion(region).
		WithCredentials(awsCredentials).
		WithLogger(getLogger()).
		WithLogLevel(aws.LogDebugWithHTTPBody).
		WithMaxRetries(retryCount)))
}

func getInstanceSync(client ec2iface.EC2API, instanceID string) (*ec2.Instance, error) {
	result, err := client.DescribeInstances(&ec2.DescribeInstancesInput{
		InstanceIds: []*string{&instanceID},
	})
	if err != nil {
		return nil, err
	}
	if len(result.Reservations) != 1 || len(result.Reservations[0].Instances) != 1 {
		return nil, &ErrUnexpectedResponse{}
	}
	return result.Reservations[0].Instances[0], nil
}

func tagSync(client ec2iface.EC2API, request CreateInstanceRequest, instance *ec2.Instance) error {
	tags := []*ec2.Tag{}

	// Gather the tag keys in sorted order, to provide predictable tag order.  This is
	// particularly useful for tests.
	var keys []string
	for k := range request.Tags {
		keys = append(keys, k)
	}
	sort.Strings(keys)

	for _, k := range keys {
		key := k
		value := request.Tags[key]
		tags = append(tags, &ec2.Tag{
			Key:   &key,
			Value: &value,
		})
	}

	// Add a name tag
	name := "Name"
	nameValue := request.Name()
	tags = append(tags, &ec2.Tag{
		Key:   &name,
		Value: &nameValue,
	})
	_, err := client.CreateTags(&ec2.CreateTagsInput{
		Resources: []*string{instance.InstanceId},
		Tags:      tags,
	})
	return err
}

func createInstanceSync(
	client ec2iface.EC2API,
	request CreateInstanceRequest) (*ec2.Instance, error) {

	reservation, err := client.RunInstances(&ec2.RunInstancesInput{
		ImageId:  &request.ImageID,
		MinCount: aws.Int64(1),
		MaxCount: aws.Int64(1),
		Placement: &ec2.Placement{
			AvailabilityZone: &request.AvailabilityZone,
		},
		KeyName:      &request.KeyName,
		InstanceType: &request.InstanceType,
		NetworkInterfaces: []*ec2.InstanceNetworkInterfaceSpecification{{
			DeviceIndex:              aws.Int64(0), // eth0
			Groups:                   makePointerSlice(request.SecurityGroupIds),
			SubnetId:                 &request.SubnetID,
			AssociatePublicIpAddress: &request.AssociatePublicIPAddress,
			DeleteOnTermination:      &request.DeleteOnTermination,
		}},
		Monitoring: &ec2.RunInstancesMonitoringEnabled{
			Enabled: &request.Monitoring,
		},
		IamInstanceProfile: &ec2.IamInstanceProfileSpecification{
			Name: &request.IamInstanceProfile,
		},
		EbsOptimized: &request.EbsOptimized,
		BlockDeviceMappings: []*ec2.BlockDeviceMapping{
			{
				DeviceName: &request.BlockDeviceName,
				Ebs: &ec2.EbsBlockDevice{
					VolumeSize:          &request.RootSize,
					VolumeType:          &request.VolumeType,
					DeleteOnTermination: &request.DeleteOnTermination,
				},
			},
		},
	})

	if err != nil {
		return nil, err
	}

	if reservation == nil || len(reservation.Instances) != 1 {
		return nil, &ErrUnexpectedResponse{}
	}
	return reservation.Instances[0], nil
}

func (p *provisioner) blockUntilInstanceInState(instanceID string, instanceState string) error {
	return WaitUntil(
		p.sleepFunction,
		p.config.CheckInstanceMaxPoll,
		time.Duration(p.config.CheckInstancePollInterval)*time.Second,
		func() (bool, error) {
			inst, err := getInstanceSync(p.client, instanceID)
			return inst != nil && *inst.State.Name == instanceState, err
		})
}

// NewMachineRequest returns a canonical machine request suitable for this provisioner.
// This includes the standard workflow steps as well as the platform attributes.
func NewMachineRequest() spi.MachineRequest {
	req := new(CreateInstanceRequest)
	req.Provisioner = ProvisionerName
	req.ProvisionerVersion = ProvisionerVersion
	req.Provision = []string{machines.SSHKeyGenerateName, machines.CreateInstanceName}
	req.Teardown = []string{machines.SSHKeyRemoveName, machines.DestroyInstanceName}
	return req
}

// Name returns the name of the provisioner
func (p *provisioner) Name() string {
	return ProvisionerName
}

func (p *provisioner) NewRequestInstance() spi.MachineRequest {
	return NewMachineRequest()
}

func ensureRequestType(req spi.MachineRequest) (r *CreateInstanceRequest, err error) {
	is := false
	if r, is = req.(*CreateInstanceRequest); !is {
		err = fmt.Errorf("request type mismatch: %v", reflect.TypeOf(req))
		return
	}
	return
}

// GetInstanceID returns the infrastructure identifier given the state of the machine.
func (p *provisioner) GetInstanceID(req spi.MachineRequest) (string, error) {
	ci, err := ensureRequestType(req)
	if err != nil {
		return "", err
	}
	return ci.InstanceID, nil
}

// GetIPAddress - this prefers private IP if it's set; make this behavior configurable as a
// machine template or context?
func (p *provisioner) GetIPAddress(req spi.MachineRequest) (string, error) {
	ci, err := ensureRequestType(req)
	if err != nil {
		return "", err
	}
	if ci.PrivateIPAddress != "" {
		return ci.PrivateIPAddress, nil // TODO - make this configurable based on context??
	}
	return ci.PublicIPAddress, nil
}

func (p *provisioner) GetProvisionTasks() []spi.Task {
	return []spi.Task{
<<<<<<< HEAD
		spi.DoAfterTask("AWS - upload generated SSH key", api.SSHKeyGen{Keys: p.sshKeys}, p.importEC2Key),
		api.CreateInstance{Provisioner: p},
=======
		machines.SSHKeyGen(p.sshKeys).Override("AWS - upload generated SSH key", p.generateAndUploadSSHKey),
		machines.CreateInstance(p),
>>>>>>> 0222e7bf
	}
}

func (p *provisioner) GetTeardownTasks() []spi.Task {
	return []spi.Task{
<<<<<<< HEAD
		spi.DoBeforeTask("AWS - remove ssh key", p.deleteEC2Key, api.SSHKeyRemove{Keys: p.sshKeys}),
		api.DestroyInstance{Provisioner: p},
=======
		machines.SSHKeyRemove(p.sshKeys).Override("AWS - remove ssh key", p.removeLocalAndUploadedSSHKey),
		machines.DestroyInstance(p),
>>>>>>> 0222e7bf
	}
}

func (p *provisioner) CreateInstance(
	req spi.MachineRequest) (<-chan spi.CreateInstanceEvent, error) {

	request, is := req.(*CreateInstanceRequest)
	if !is {
		return nil, &ErrInvalidRequest{}
	}

	events := make(chan spi.CreateInstanceEvent)
	go func() {
		defer close(events)

		events <- spi.CreateInstanceEvent{Type: spi.CreateInstanceStarted}

		instance, err := createInstanceSync(p.client, *request)
		if err != nil {
			events <- spi.CreateInstanceEvent{
				Error: err,
				Type:  spi.CreateInstanceError,
			}
			return
		}

		err = p.blockUntilInstanceInState(*instance.InstanceId, ec2.InstanceStateNameRunning)
		if err != nil {
			events <- spi.CreateInstanceEvent{
				Error: err,
				Type:  spi.CreateInstanceError,
			}
			return
		}

		err = tagSync(p.client, *request, instance)
		if err != nil {
			events <- spi.CreateInstanceEvent{
				Error: err,
				Type:  spi.CreateInstanceError,
			}
			return
		}

		provisioned, err := getInstanceSync(p.client, *instance.InstanceId)
		if err != nil {
			events <- spi.CreateInstanceEvent{
				Error: err,
				Type:  spi.CreateInstanceError,
			}
			return
		}

		// TODO(chungers) -- need to figure out reasonable way to separate request from state
		provisionedState := *request // copy
		if provisioned.PrivateIpAddress != nil {
			provisionedState.PrivateIPAddress = *provisioned.PrivateIpAddress
		}
		if provisioned.PublicIpAddress != nil {
			provisionedState.PublicIPAddress = *provisioned.PublicIpAddress
		}
		provisionedState.InstanceID = *instance.InstanceId

		log.Infoln("ProvisionedState=", provisionedState)

		events <- spi.CreateInstanceEvent{
			Type:       spi.CreateInstanceCompleted,
			InstanceID: *instance.InstanceId,
			Machine:    &provisionedState,
		}
	}()

	return events, nil
}

func destroyInstanceSync(client ec2iface.EC2API, instanceID string) error {
	result, err := client.TerminateInstances(&ec2.TerminateInstancesInput{
		InstanceIds: []*string{&instanceID}})

	if err != nil {
		return err
	}

	if len(result.TerminatingInstances) == 1 {
		return nil
	}

	// There was no match for the instance ID.
	return &ErrInvalidRequest{}
}

func (p *provisioner) DestroyInstance(instanceID string) (<-chan spi.DestroyInstanceEvent, error) {
	events := make(chan spi.DestroyInstanceEvent)

	go func() {
		defer close(events)

		events <- spi.DestroyInstanceEvent{Type: spi.DestroyInstanceStarted}

		err := destroyInstanceSync(p.client, instanceID)
		if err != nil {
			events <- spi.DestroyInstanceEvent{
				Type:  spi.DestroyInstanceError,
				Error: err}
			return
		}

		err = p.blockUntilInstanceInState(instanceID, ec2.InstanceStateNameTerminated)
		if err != nil {
			events <- spi.DestroyInstanceEvent{
				Error: err,
				Type:  spi.DestroyInstanceError,
			}
			return
		}

		events <- spi.DestroyInstanceEvent{Type: spi.DestroyInstanceCompleted}
	}()

	return events, nil
}<|MERGE_RESOLUTION|>--- conflicted
+++ resolved
@@ -268,25 +268,15 @@
 
 func (p *provisioner) GetProvisionTasks() []spi.Task {
 	return []spi.Task{
-<<<<<<< HEAD
-		spi.DoAfterTask("AWS - upload generated SSH key", api.SSHKeyGen{Keys: p.sshKeys}, p.importEC2Key),
-		api.CreateInstance{Provisioner: p},
-=======
-		machines.SSHKeyGen(p.sshKeys).Override("AWS - upload generated SSH key", p.generateAndUploadSSHKey),
-		machines.CreateInstance(p),
->>>>>>> 0222e7bf
+		spi.DoAfterTask("AWS - upload generated SSH key", machines.SSHKeyGen{Keys: p.sshKeys}, p.importEC2Key),
+		machines.CreateInstance{Provisioner: p},
 	}
 }
 
 func (p *provisioner) GetTeardownTasks() []spi.Task {
 	return []spi.Task{
-<<<<<<< HEAD
-		spi.DoBeforeTask("AWS - remove ssh key", p.deleteEC2Key, api.SSHKeyRemove{Keys: p.sshKeys}),
-		api.DestroyInstance{Provisioner: p},
-=======
-		machines.SSHKeyRemove(p.sshKeys).Override("AWS - remove ssh key", p.removeLocalAndUploadedSSHKey),
-		machines.DestroyInstance(p),
->>>>>>> 0222e7bf
+		spi.DoBeforeTask("AWS - remove ssh key", p.deleteEC2Key, machines.SSHKeyRemove{Keys: p.sshKeys}),
+		machines.DestroyInstance{Provisioner: p},
 	}
 }
 
