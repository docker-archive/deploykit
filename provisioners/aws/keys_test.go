package aws

import (
	"encoding/json"
	"fmt"
	"github.com/aws/aws-sdk-go/service/ec2"
	"github.com/docker/libmachete/api"
	"github.com/docker/libmachete/machines"
	"github.com/docker/libmachete/provisioners/aws/mock"
	"github.com/docker/libmachete/provisioners/spi"
	"github.com/docker/libmachete/storage/filestore"
	"github.com/golang/mock/gomock"
	"github.com/spf13/afero"
	"github.com/stretchr/testify/require"
	"testing"
	"time"
)

func newTestClientAndProvisioner(ctrl *gomock.Controller) (*mock.MockEC2API, provisioner) {
	client := mock.NewMockEC2API(ctrl)
	provisioner := provisioner{
		client:        client,
		sleepFunction: func(_ time.Duration) {},
		config:        defaultConfig(),
		sshKeys:       machines.NewSSHKeys(filestore.NewFileStore(afero.NewMemMapFs(), "/")),
	}
	return client, provisioner
}

func getTaskByName(t *testing.T, tasks []spi.Task, name string) spi.Task {
	for _, task := range tasks {
		if task.Name() == name {
			return task
		}
	}
	require.FailNow(t, "Task not found")
	return nil
}

func TestTaskGenerateAndUploadSSHKey(t *testing.T) {
	ctrl := gomock.NewController(t)
	defer ctrl.Finish()

	host := "new-host"
	client, provisioner := newTestClientAndProvisioner(ctrl)

	matcher := func(input *ec2.ImportKeyPairInput) {
		require.NotNil(t, input)
		require.NotNil(t, input.KeyName)
		require.Equal(t, host, *input.KeyName)
		require.True(t, len(input.PublicKeyMaterial) > 0)
	}
	client.EXPECT().ImportKeyPair(gomock.Any()).Do(matcher).Return(nil, nil)

<<<<<<< HEAD
	request := new(createInstanceRequest)
=======
	request := &CreateInstanceRequest{}
>>>>>>> f60c997c
	request.KeyName = ""
	request.MachineName = host

	events := make(chan interface{})
	record := &api.MachineRecord{}
	record.MachineName = api.MachineID(host)

	go func() {
		for range events {
			// consume events
		}
	}()

	// runs synchronously
	err := getTaskByName(t, provisioner.GetProvisionTasks(), machines.SSHKeyGenerateName).
		Run(record, request, events)

	close(events)

	require.NoError(t, err)

	// Verify that the keyName has been updated.  Note the line above the KeyName
	// was not specified.
	require.Equal(t, host, request.KeyName)
}

func TestTaskRemoveLocalAndUploadedSSHKey(t *testing.T) {
	ctrl := gomock.NewController(t)
	defer ctrl.Finish()

	host := "new-host"
	keys := machines.NewSSHKeys(filestore.NewFileStore(afero.NewMemMapFs(), "/"))

	client, provisioner := newTestClientAndProvisioner(ctrl)

	client.EXPECT().DeleteKeyPair(&ec2.DeleteKeyPairInput{KeyName: &host}).Return(nil, nil)

<<<<<<< HEAD
	request := new(createInstanceRequest)
=======
	request := &CreateInstanceRequest{}
>>>>>>> f60c997c
	require.NoError(t, json.Unmarshal([]byte(testCreateSync[0]), request))
	payload := fmt.Sprintf(`{"name": "%s", "provision" : [ "ssh-key-generate", "instance-create" ]}`, host)
	require.NoError(t, json.Unmarshal([]byte(payload), request))

	require.Equal(t, host, request.Name())

	events := make(chan interface{})
	record := &api.MachineRecord{}
	record.MachineName = api.MachineID(host)

	err := getTaskByName(t, provisioner.GetTeardownTasks(), machines.SSHKeyRemoveName).
		Run(record, request, events)
	// TODO(wfarner): This was previously require.NoError(), which does not seem to make sense since the SSH key
	// being deleted did not exist, which should be an error.  Consider adding a step to the beginning of the test
	// that first creates the SSH key.
	require.Error(t, err)

	close(events)
	ids, err := keys.ListIds()
	require.NoError(t, err)
	require.Equal(t, []api.SSHKeyID{}, ids)
}

func TestGeneratedKeyNameIsPropagated(t *testing.T) {
	ctrl := gomock.NewController(t)
	defer ctrl.Finish()

	client, provisioner := newTestClientAndProvisioner(ctrl)

	host := "new-host"
	client.EXPECT().ImportKeyPair(gomock.Any()).Do(
		func(input *ec2.ImportKeyPairInput) {
			require.NotNil(t, input)
			require.NotNil(t, input.KeyName)
			require.Equal(t, host, *input.KeyName)
			require.True(t, len(input.PublicKeyMaterial) > 0)
		},
	).Return(nil, nil)

	events := make(chan interface{})
	record := api.MachineRecord{MachineSummary: api.MachineSummary{MachineName: api.MachineID(host)}}
	request := &createInstanceRequest{}

	go func() {
		err := getTaskByName(t, provisioner.GetProvisionTasks(), machines.SSHKeyGenerateName).
			Run(record, request, events)
		require.NoError(t, err)
		close(events)
	}()

	for event := range events {
		request, is := event.(*createInstanceRequest)
		require.True(t, is)
		require.Equal(t, string(record.MachineName), request.KeyName)
	}
}

<<<<<<< HEAD
func loadTemplate(t *testing.T) *createInstanceRequest {
	template := new(createInstanceRequest)
=======
func loadTemplate(t *testing.T) *CreateInstanceRequest {
	template := &CreateInstanceRequest{}
>>>>>>> f60c997c
	require.NoError(t, json.Unmarshal([]byte(testCreateSync[0]), template))
	return template
}<|MERGE_RESOLUTION|>--- conflicted
+++ resolved
@@ -52,11 +52,7 @@
 	}
 	client.EXPECT().ImportKeyPair(gomock.Any()).Do(matcher).Return(nil, nil)
 
-<<<<<<< HEAD
-	request := new(createInstanceRequest)
-=======
-	request := &CreateInstanceRequest{}
->>>>>>> f60c997c
+	request := &createInstanceRequest{}
 	request.KeyName = ""
 	request.MachineName = host
 
@@ -94,11 +90,7 @@
 
 	client.EXPECT().DeleteKeyPair(&ec2.DeleteKeyPairInput{KeyName: &host}).Return(nil, nil)
 
-<<<<<<< HEAD
-	request := new(createInstanceRequest)
-=======
-	request := &CreateInstanceRequest{}
->>>>>>> f60c997c
+	request := &createInstanceRequest{}
 	require.NoError(t, json.Unmarshal([]byte(testCreateSync[0]), request))
 	payload := fmt.Sprintf(`{"name": "%s", "provision" : [ "ssh-key-generate", "instance-create" ]}`, host)
 	require.NoError(t, json.Unmarshal([]byte(payload), request))
@@ -154,15 +146,4 @@
 		require.True(t, is)
 		require.Equal(t, string(record.MachineName), request.KeyName)
 	}
-}
-
-<<<<<<< HEAD
-func loadTemplate(t *testing.T) *createInstanceRequest {
-	template := new(createInstanceRequest)
-=======
-func loadTemplate(t *testing.T) *CreateInstanceRequest {
-	template := &CreateInstanceRequest{}
->>>>>>> f60c997c
-	require.NoError(t, json.Unmarshal([]byte(testCreateSync[0]), template))
-	return template
 }