--- conflicted
+++ resolved
@@ -26,11 +26,7 @@
 	defer ctrl.Finish()
 	clientMock := mock.NewMockEC2API(ctrl)
 
-<<<<<<< HEAD
-	request := new(createInstanceRequest)
-=======
-	request := &CreateInstanceRequest{}
->>>>>>> f60c997c
+	request := &createInstanceRequest{}
 	require.Nil(t, json.Unmarshal([]byte(testCreateSync[0]), request))
 
 	reservation := ec2.Reservation{
