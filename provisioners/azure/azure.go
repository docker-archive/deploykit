--- conflicted
+++ resolved
@@ -34,25 +34,15 @@
 
 func (p *provisioner) GetProvisionTasks() []spi.Task {
 	return []spi.Task{
-<<<<<<< HEAD
-		api.SSHKeyGen{Keys: p.sshKeys},
-		api.CreateInstance{Provisioner: p},
-=======
-		machines.SSHKeyGen(p.sshKeys),
-		machines.CreateInstance(p),
->>>>>>> 0222e7bf
+		machines.SSHKeyGen{Keys: p.sshKeys},
+		machines.CreateInstance{Provisioner: p},
 	}
 }
 
 func (p *provisioner) GetTeardownTasks() []spi.Task {
 	return []spi.Task{
-<<<<<<< HEAD
-		api.SSHKeyRemove{Keys: p.sshKeys},
-		api.DestroyInstance{Provisioner: p},
-=======
-		machines.SSHKeyRemove(p.sshKeys),
-		machines.DestroyInstance(p),
->>>>>>> 0222e7bf
+		machines.SSHKeyRemove{Keys: p.sshKeys},
+		machines.DestroyInstance{Provisioner: p},
 	}
 }
 
