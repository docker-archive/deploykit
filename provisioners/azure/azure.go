package azure

import (
	"errors"
	"github.com/docker/libmachete/api"
	"github.com/docker/libmachete/machines"
	"github.com/docker/libmachete/provisioners/spi"
)

// ProvisionerWith returns a provision given the runtime context and credential
func ProvisionerWith(controls spi.ProvisionControls, cred spi.Credential) (spi.Provisioner, error) {
	return &provisioner{}, nil
}

type provisioner struct {
	sshKeys api.SSHKeys
}

<<<<<<< HEAD
=======
// NewMachineRequest returns a canonical machine request suitable for this provisioner.
// This includes the standard workflow steps as well as the platform attributes.
func NewMachineRequest() spi.MachineRequest {
	req := &CreateInstanceRequest{}
	req.Provisioner = ProvisionerName
	req.ProvisionerVersion = ProvisionerVersion
	req.Provision = []string{machines.SSHKeyGenerateName, machines.CreateInstanceName}
	req.Teardown = []string{machines.SSHKeyRemoveName, machines.DestroyInstanceName}
	return req
}

// Name returns the name of the provisioner
func (p *provisioner) Name() string {
	return ProvisionerName
}

>>>>>>> f60c997c
func (p *provisioner) GetProvisionTasks() []spi.Task {
	return []spi.Task{
		machines.SSHKeyGen{Keys: p.sshKeys},
		machines.CreateInstance{Provisioner: p},
	}
}

func (p *provisioner) GetTeardownTasks() []spi.Task {
	return []spi.Task{
		machines.SSHKeyRemove{Keys: p.sshKeys},
		machines.DestroyInstance{Provisioner: p},
	}
}

func (p *provisioner) GetInstanceID(req spi.MachineRequest) (string, error) {
	panic(errors.New("not implemented"))
}

func (p *provisioner) GetIPAddress(req spi.MachineRequest) (string, error) {
	panic(errors.New("not implemented"))
}

func (p *provisioner) CreateInstance(req spi.MachineRequest) (<-chan spi.CreateInstanceEvent, error) {
	panic(errors.New("not implemented"))
}

func (p *provisioner) DestroyInstance(instanceID string) (<-chan spi.DestroyInstanceEvent, error) {
	panic(errors.New("not implemented"))
}<|MERGE_RESOLUTION|>--- conflicted
+++ resolved
@@ -16,25 +16,6 @@
 	sshKeys api.SSHKeys
 }
 
-<<<<<<< HEAD
-=======
-// NewMachineRequest returns a canonical machine request suitable for this provisioner.
-// This includes the standard workflow steps as well as the platform attributes.
-func NewMachineRequest() spi.MachineRequest {
-	req := &CreateInstanceRequest{}
-	req.Provisioner = ProvisionerName
-	req.ProvisionerVersion = ProvisionerVersion
-	req.Provision = []string{machines.SSHKeyGenerateName, machines.CreateInstanceName}
-	req.Teardown = []string{machines.SSHKeyRemoveName, machines.DestroyInstanceName}
-	return req
-}
-
-// Name returns the name of the provisioner
-func (p *provisioner) Name() string {
-	return ProvisionerName
-}
-
->>>>>>> f60c997c
 func (p *provisioner) GetProvisionTasks() []spi.Task {
 	return []spi.Task{
 		machines.SSHKeyGen{Keys: p.sshKeys},
