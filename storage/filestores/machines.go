package filestores

import (
	"fmt"
	"github.com/docker/libmachete/storage"
	"path"
)

type machines struct {
	sandbox Sandbox
}

// NewMachines creates a new machine store within the provided sandbox.
func NewMachines(sandbox Sandbox) storage.Machines {
	return &machines{sandbox: sandbox}
}

// Save saves the record and detail.  The detail can be nil if no new state is known
func (m machines) Save(record storage.MachineRecord, provisionerData interface{}) error {
<<<<<<< HEAD
	err := m.sandbox.Mkdir(string(record.MachineName))
=======
	err := m.sandbox.mkdir(string(record.Name))
>>>>>>> 7e17899e
	if err != nil {
		return fmt.Errorf("Failed to create machine directory: %s", err)
	}

<<<<<<< HEAD
	err = m.sandbox.MarshalAndSave(m.recordPath(record.MachineName), record)
=======
	err = m.sandbox.marshalAndSave(m.recordPath(record.Name), record)
>>>>>>> 7e17899e
	if err != nil {
		return err
	}

<<<<<<< HEAD
	// Save only if there are updates
	if provisionerData != nil {
		err = m.sandbox.MarshalAndSave(m.provisionerRecordPath(record.MachineName), provisionerData)
		if err != nil {
			return err
		}
=======
	err = m.sandbox.marshalAndSave(m.provisionerRecordPath(record.Name), provisionerData)
	if err != nil {
		return err
>>>>>>> 7e17899e
	}

	return nil
}

func (m machines) List() ([]storage.MachineID, error) {
	contents, err := m.sandbox.list()
	if err != nil {
		return nil, err
	}
	ids := []storage.MachineID{}
	for _, element := range contents {
		ids = append(ids, storage.MachineID(element))
	}
	return ids, nil
}

func (m machines) GetRecord(id storage.MachineID) (*storage.MachineRecord, error) {
	record := new(storage.MachineRecord)
	err := m.sandbox.readAndUnmarshal(m.recordPath(id), record)
	if err != nil {
		return nil, err
	}
	return record, nil
}

func (m machines) GetDetails(id storage.MachineID, provisionerData interface{}) error {
	err := m.sandbox.readAndUnmarshal(m.provisionerRecordPath(id), provisionerData)
	return err
}

func (m machines) Delete(id storage.MachineID) error {
	return m.sandbox.removeAll(m.machinePath(id))
}

func (m machines) machinePath(id storage.MachineID) string {
	return string(id)
}

func (m machines) recordPath(id storage.MachineID) string {
	return path.Join(m.machinePath(id), "machine.json")
}

func (m machines) provisionerRecordPath(id storage.MachineID) string {
	return path.Join(m.machinePath(id), "details.json")
}<|MERGE_RESOLUTION|>--- conflicted
+++ resolved
@@ -17,36 +17,22 @@
 
 // Save saves the record and detail.  The detail can be nil if no new state is known
 func (m machines) Save(record storage.MachineRecord, provisionerData interface{}) error {
-<<<<<<< HEAD
 	err := m.sandbox.Mkdir(string(record.MachineName))
-=======
-	err := m.sandbox.mkdir(string(record.Name))
->>>>>>> 7e17899e
 	if err != nil {
 		return fmt.Errorf("Failed to create machine directory: %s", err)
 	}
 
-<<<<<<< HEAD
 	err = m.sandbox.MarshalAndSave(m.recordPath(record.MachineName), record)
-=======
-	err = m.sandbox.marshalAndSave(m.recordPath(record.Name), record)
->>>>>>> 7e17899e
 	if err != nil {
 		return err
 	}
 
-<<<<<<< HEAD
 	// Save only if there are updates
 	if provisionerData != nil {
 		err = m.sandbox.MarshalAndSave(m.provisionerRecordPath(record.MachineName), provisionerData)
 		if err != nil {
 			return err
 		}
-=======
-	err = m.sandbox.marshalAndSave(m.provisionerRecordPath(record.Name), provisionerData)
-	if err != nil {
-		return err
->>>>>>> 7e17899e
 	}
 
 	return nil
