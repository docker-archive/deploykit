# Vendor configuration for trash (https://github.com/rancher/trash)

# Install trash with `go get github.com/rancher/trash`
# Synchronize the vendor/ directory with `vendor.conf` by running `trash`.
# Update dependencies by running `trash -u`.

# package
github.com/docker/infrakit

github.com/Masterminds/sprig		2.8.0
github.com/Microsoft/go-winio		0.3.6
github.com/Sirupsen/logrus		v0.11.0-5-gabc6f20
github.com/aokoli/goutils		1.0.0
github.com/armon/go-radix		4239b77
github.com/davecgh/go-spew		v1.0.0-9-g346938d
github.com/docker/distribution		v2.6.0-rc.1-4-g7694c31
github.com/docker/docker		3a68292
github.com/docker/go-connections	v0.2.1-10-gf512407
github.com/docker/go-units		v0.3.1-8-g8a7beac
github.com/golang/mock			bd3c8e8
github.com/gorilla/handlers		v1.1-12-ge1b2144
github.com/gorilla/mux			757bef9
github.com/gorilla/rpc			22c016f
github.com/inconshreveable/mousetrap	76626ae
github.com/jmespath/go-jmespath		0.2.2-14-gbd40a43
github.com/juju/ansiterm		35c59b9
github.com/juju/errors			6f54ff6
github.com/juju/gomaasapi		f0300c9
github.com/juju/loggo			3b7ece4
github.com/juju/schema			e4e0580
github.com/juju/utils			8f0eda3
github.com/juju/version			1f41e27
github.com/lunixbochs/vtclean		4fbf763
github.com/mattn/go-colorable		d228849
github.com/mattn/go-isatty		30a891c
github.com/nightlyone/lockfile		1d49c98
github.com/opencontainers/runc		v1.0.0-rc2-137-g43c4300
github.com/pkg/errors			v0.8.0-2-g248dadf
github.com/pmezard/go-difflib		v1.0.0
github.com/satori/go.uuid		v1.1.0
github.com/spf13/afero			06b7e5f
github.com/spf13/cobra			6e91dde
github.com/spf13/pflag			5ccb023
github.com/stretchr/testify		v1.1.4-4-g976c720
<<<<<<< HEAD
github.com/twmb/algoimpl		716f8e7
golang.org/x/net			0dd7c8d
golang.org/x/sys			b699b70
golang.org/x/text			a263ba8
gopkg.in/tylerb/graceful.v1		v1.2.13
=======
golang.org/x/crypto/pbkdf2		b07d8c9
golang.org/x/net			0dd7c8d
golang.org/x/sys			b699b70
golang.org/x/text			a263ba8
gopkg.in/juju/names.v2			0847c26
gopkg.in/mgo.v2/bson			3f83fa5
gopkg.in/mgo.v2/internal		3f83fa5
gopkg.in/tylerb/graceful.v1		v1.2.13
gopkg.in/yaml.v2			a5b47d3
>>>>>>> 57ae205a
<|MERGE_RESOLUTION|>--- conflicted
+++ resolved
@@ -42,13 +42,7 @@
 github.com/spf13/cobra			6e91dde
 github.com/spf13/pflag			5ccb023
 github.com/stretchr/testify		v1.1.4-4-g976c720
-<<<<<<< HEAD
 github.com/twmb/algoimpl		716f8e7
-golang.org/x/net			0dd7c8d
-golang.org/x/sys			b699b70
-golang.org/x/text			a263ba8
-gopkg.in/tylerb/graceful.v1		v1.2.13
-=======
 golang.org/x/crypto/pbkdf2		b07d8c9
 golang.org/x/net			0dd7c8d
 golang.org/x/sys			b699b70
@@ -57,5 +51,4 @@
 gopkg.in/mgo.v2/bson			3f83fa5
 gopkg.in/mgo.v2/internal		3f83fa5
 gopkg.in/tylerb/graceful.v1		v1.2.13
-gopkg.in/yaml.v2			a5b47d3
->>>>>>> 57ae205a
+gopkg.in/yaml.v2			a5b47d3