--- conflicted
+++ resolved
@@ -91,16 +91,12 @@
 				return flavor_client.PluginClient(callable), nil
 			}
 
-<<<<<<< HEAD
 			log.Infoln("Starting plugin")
 
 			log.Infoln("Starting")
 			log.Infoln("Listening on:", listenURL.String())
 
 			_, stopped, err := util.StartServer(listenURL.String(), group_server.PluginServer(
-=======
-			_, stopped, err := util.StartServer(listen, group_server.PluginServer(
->>>>>>> 2fcf1a30
 				group.NewGroupPlugin(
 					instancePluginLookup,
 					flavorPluginLookup,
@@ -137,7 +133,7 @@
 	// Bind Pflags for cmd passed
 	viper.BindEnv("discovery", "INFRAKIT_PLUGINS_DIR")
 	viper.BindPFlag("discovery", cmd.Flags().Lookup("discovery"))
-	cmd.Flags().String("name", name, "listen socket name for the control endpoint")
+	cmd.Flags().String("name", name, "Plugin name to advertise for the control endpoint")
 	viper.BindPFlag("name", cmd.Flags().Lookup("name"))
 	cmd.Flags().IntVar(&logLevel, "log", logLevel, "Logging level. 0 is least verbose. Max is 5")
 	cmd.Flags().DurationVar(&pollInterval, "poll-interval", pollInterval, "Group polling interval")
