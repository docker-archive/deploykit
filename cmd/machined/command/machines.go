package command

import (
	"fmt"
	log "github.com/Sirupsen/logrus"
	rest "github.com/conductant/gohm/pkg/server"
	"github.com/docker/libmachete"
	"github.com/docker/libmachete/storage"
	"golang.org/x/net/context"
	"net/http"
)

type machineHandler struct {
	provisionerContexts libmachete.Contexts
	creds               libmachete.Credentials
	templates           libmachete.Templates
	machines            libmachete.Machines
	provisioners        libmachete.MachineProvisioners
}

func (h *machineHandler) getOne(codec *libmachete.Codec) rest.Handler {
	return func(ctx context.Context, resp http.ResponseWriter, req *http.Request) {
		key := rest.GetUrlParameter(req, "key")
		mr, err := h.machines.Get(key)
		if err == nil {
			codec.Respond(resp, mr)
		} else {
			respondError(
				http.StatusNotFound,
				resp,
				fmt.Errorf("Unknown machine:%s, err=%s", key, err.Error()))
		}
	}
}

func (h *machineHandler) getAll(ctx context.Context, resp http.ResponseWriter, req *http.Request) {
	log.Infoln("List machines")
	long := len(rest.GetUrlParameter(req, "long")) > 0

	if long {
		all, err := h.machines.List()
		if err != nil {
			respondError(http.StatusInternalServerError, resp, err)
			return
		}
		libmachete.ContentTypeJSON.Respond(resp, all)
		return
	}

	all, err := h.machines.ListIds()
	if err != nil {
		respondError(http.StatusInternalServerError, resp, err)
		return
	}
	libmachete.ContentTypeJSON.Respond(resp, all)
}

func (h *machineHandler) create(ctx context.Context, resp http.ResponseWriter, req *http.Request) {
	context := rest.GetUrlParameter(req, "context")
	credentials := rest.GetUrlParameter(req, "credentials")
	template := rest.GetUrlParameter(req, "template")

	// TODO - fix this in framework to return default values
	if context == "" {
		context = "default"
	}
	if credentials == "" {
		credentials = "default"
	}
	if template == "" {
		template = "default"
	}

	log.Infof("Add machine context=%v, template=%v, as %v", context, template, credentials)

	// credential
	cred, err := h.creds.Get(credentials)
	if err != nil {
		respondError(http.StatusNotFound, resp, err)
		return
	}

	// TODO(wfarner): It's odd that the provisioner name comes from the credentials.  It would seem more appropriate
	// for the credentials to be scoped _within_ provisioners, and the request to directly specify the provisioner
	// to use.
	builder, has := h.provisioners.GetBuilder(cred.ProvisionerName())
	if !has {
		respondError(http.StatusNotFound, resp, err)
		return
	}

	// Runtime context
	runContext, err := h.provisionerContexts.Get(context)
	if err != nil {
		respondError(http.StatusNotFound, resp, err)
		return
	}

	// Configure the provisioner context
	ctx = libmachete.BuildContext(builder, ctx, runContext)

	// Load template
	tpl, err := h.templates.Get(storage.TemplateID{Provisioner: builder.Name, Name: template})
	if err != nil {
		respondError(http.StatusNotFound, resp, err)
		return
	}

<<<<<<< HEAD
	// Load template
	tpl, err := h.templates.Get(storage.TemplateID{Provisioner: provisionerName, Name: template})
=======
	provisioner, err := builder.Build(ctx, cred)
>>>>>>> 9137c2c4
	if err != nil {
		respondError(http.StatusBadRequest, resp, err)
		return
	}

	events, machineErr := h.machines.CreateMachine(provisioner, ctx, cred, tpl,
		req.Body, libmachete.CodecByContentTypeHeader(req))

	if machineErr == nil {
		// TODO - if the client requests streaming events... send that out here.
		go func() {
			for event := range events {
				log.Infoln("Event:", event)
			}
		}()
		return
	}

	switch machineErr.Code {
	case libmachete.ErrDuplicate:
		respondError(http.StatusConflict, resp, machineErr)
		return
	case libmachete.ErrNotFound:
		respondError(http.StatusNotFound, resp, machineErr)
		return
	default:
		respondError(http.StatusInternalServerError, resp, machineErr)
		return
	}
}

func (h *machineHandler) delete(ctx context.Context, resp http.ResponseWriter, req *http.Request) {
	context := rest.GetUrlParameter(req, "context")
	credentials := rest.GetUrlParameter(req, "credentials")
	machineName := rest.GetUrlParameter(req, "key")

	// TODO - fix this in framework to return default values
	if context == "" {
		context = "default"
	}
	if credentials == "" {
		credentials = "default"
	}

	log.Infof("Delete machine context=%v, name=%v, as %v", context, machineName, credentials)

	// credential
	cred, err := h.creds.Get(credentials)
	if err != nil {
		respondError(http.StatusNotFound, resp, err)
		return
	}

	provisionerName := cred.ProvisionerName()

	// Runtime context
	runContext, err := h.provisionerContexts.Get(context)
	if err != nil {
		respondError(http.StatusNotFound, resp, err)
		return
	}

	// Configure the provisioner context
	ctx = libmachete.BuildContext(provisionerName, ctx, runContext)

	// Get the provisioner
	// TODO - clean up the error code to better reflect the nature of error
	provisioner, err := libmachete.GetProvisioner(provisionerName, ctx, cred)
	if err != nil {
		respondError(http.StatusNotFound, resp, err)
		return
	}

	// Load the record of the machine by name
	record, err := h.machines.Get(machineName)
	if err != nil {
		respondError(http.StatusNotFound, resp, err)
		return
	}

	events, machineErr := h.machines.DeleteMachine(provisioner, ctx, cred, record)
	if machineErr == nil {
		// TODO - if the client requests streaming events... send that out here.
		go func() {
			for event := range events {
				log.Infoln("Event:", event)
			}
		}()
		return
	}

	switch machineErr.Code {
	case libmachete.ErrDuplicate:
		respondError(http.StatusConflict, resp, machineErr)
		return
	case libmachete.ErrNotFound:
		respondError(http.StatusNotFound, resp, machineErr)
		return
	default:
		respondError(http.StatusInternalServerError, resp, machineErr)
		return
	}
}

func machineRoutes(
	provisionerContexts libmachete.Contexts,
	creds libmachete.Credentials,
	templates libmachete.Templates,
	machines libmachete.Machines) map[*rest.Endpoint]rest.Handler {

	handler := machineHandler{
		provisionerContexts: provisionerContexts,
		creds:               creds,
		templates:           templates,
		machines:            machines,
	}

	return map[*rest.Endpoint]rest.Handler{
		&rest.Endpoint{
			UrlRoute:   "/machines/json",
			HttpMethod: rest.GET,
			UrlQueries: rest.UrlQueries{
				"long": false,
			},
		}: handler.getAll,
		&rest.Endpoint{
			UrlRoute:   "/machines/create",
			HttpMethod: rest.POST,
			UrlQueries: rest.UrlQueries{
				"template":    "default",
				"credentials": "default",
				"context":     "default",
			},
		}: handler.create,
		&rest.Endpoint{
			UrlRoute:   "/machines/{key}/json",
			HttpMethod: rest.GET,
		}: handler.getOne(libmachete.ContentTypeJSON),
		&rest.Endpoint{
			UrlRoute:   "/machines/{key}/yaml",
			HttpMethod: rest.GET,
		}: func(ctx context.Context, resp http.ResponseWriter, req *http.Request) {
			key := rest.GetUrlParameter(req, "key")
			mr, err := machines.Get(key)
			if err != nil {
				respondError(http.StatusNotFound, resp, fmt.Errorf("Unknown machine:%s", key))
				return
			}
			libmachete.ContentTypeYAML.Respond(resp, mr)
		},
		&rest.Endpoint{
			UrlRoute:   "/machines/{key}",
			HttpMethod: rest.DELETE,
		}: handler.delete,
	}
}<|MERGE_RESOLUTION|>--- conflicted
+++ resolved
@@ -106,12 +106,7 @@
 		return
 	}
 
-<<<<<<< HEAD
-	// Load template
-	tpl, err := h.templates.Get(storage.TemplateID{Provisioner: provisionerName, Name: template})
-=======
 	provisioner, err := builder.Build(ctx, cred)
->>>>>>> 9137c2c4
 	if err != nil {
 		respondError(http.StatusBadRequest, resp, err)
 		return
@@ -167,6 +162,15 @@
 
 	provisionerName := cred.ProvisionerName()
 
+	// TODO(wfarner): It's odd that the provisioner name comes from the credentials.  It would seem more appropriate
+	// for the credentials to be scoped _within_ provisioners, and the request to directly specify the provisioner
+	// to use.
+	builder, has := h.provisioners.GetBuilder(provisionerName)
+	if !has {
+		respondError(http.StatusNotFound, resp, err)
+		return
+	}
+
 	// Runtime context
 	runContext, err := h.provisionerContexts.Get(context)
 	if err != nil {
@@ -175,13 +179,11 @@
 	}
 
 	// Configure the provisioner context
-	ctx = libmachete.BuildContext(provisionerName, ctx, runContext)
-
-	// Get the provisioner
-	// TODO - clean up the error code to better reflect the nature of error
-	provisioner, err := libmachete.GetProvisioner(provisionerName, ctx, cred)
-	if err != nil {
-		respondError(http.StatusNotFound, resp, err)
+	ctx = libmachete.BuildContext(builder, ctx, runContext)
+
+	provisioner, err := builder.Build(ctx, cred)
+	if err != nil {
+		respondError(http.StatusBadRequest, resp, err)
 		return
 	}
 
