--- conflicted
+++ resolved
@@ -37,12 +37,8 @@
 	credentialsSandbox := sandbox.Nested("credentials")
 	templatesSandbox := sandbox.Nested("templates")
 	machinesSandbox := sandbox.Nested("machines")
-<<<<<<< HEAD
 	keystoreSandbox := sandbox.Nested("machines")
-	for _, box := range []filestores.Sandbox{contextSandbox, credentialsSandbox, templatesSandbox, machinesSandbox} {
-=======
 	for _, box := range []filestores.Sandbox{credentialsSandbox, templatesSandbox, machinesSandbox} {
->>>>>>> 86751ad1
 		err := box.Mkdirs()
 		if err != nil {
 			return nil, err
