package main

import (
	"fmt"
<<<<<<< HEAD

	"github.com/docker/infrakit/discovery"
=======
	"github.com/docker/libmachete/discovery"
>>>>>>> 22f38dfb
	"github.com/spf13/cobra"
)

func pluginCommand(pluginDir func() *discovery.Dir) *cobra.Command {

	cmd := &cobra.Command{
		Use:   "plugin",
		Short: "Manage plugins",
	}

	cmd.AddCommand(&cobra.Command{
		Use:   "ls",
		Short: "List available plugins",
		RunE: func(c *cobra.Command, args []string) error {
			entries, err := pluginDir().List()
			if err != nil {
				return err
			}

			fmt.Println("Plugins:")
			fmt.Printf("%-20s\t%-s\n", "NAME", "LISTEN")
			for k, v := range entries {
				fmt.Printf("%-20s\t%-s\n", k, v.String())
			}

			return nil
		},
	})

	return cmd
}<|MERGE_RESOLUTION|>--- conflicted
+++ resolved
@@ -2,12 +2,7 @@
 
 import (
 	"fmt"
-<<<<<<< HEAD
-
-	"github.com/docker/infrakit/discovery"
-=======
 	"github.com/docker/libmachete/discovery"
->>>>>>> 22f38dfb
 	"github.com/spf13/cobra"
 )
 
