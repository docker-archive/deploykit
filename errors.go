package libmachete

import (
	"fmt"
)

const (
	// ErrUnknown is the default error code.  This should generally not be used, or should be reserved for cases
	// where it is not possible to offer additional information on the error.
	ErrUnknown int = iota

	// ErrDuplicate is returned when an attempt is made to create an object that already exists.
	ErrDuplicate
	// ErrNotFound indicates that a referenced object does not exist by key
	ErrNotFound
<<<<<<< HEAD
	// ErrBadInput indicates bad user input
=======

	// ErrBadInput is returned when an operation was supplied invalid user input.
>>>>>>> 86751ad1
	ErrBadInput
)

// Error is the libmachete specific error
type Error struct {
	// Code is the error code
	Code int

	// Message is the error message
	Message string
}

// Implements the Error interface.
func (e Error) Error() string {
	return e.Message
}

// NewError creates an Error with the specified code.
func NewError(code int, format string, args ...interface{}) error {
	return Error{Code: code, Message: fmt.Sprintf(format, args...)}
}

// IsErr returns whether the error is an Error and has the specified code
func IsErr(e error, code int) bool {
	if err, ok := e.(Error); ok {
		return err.Code == code
	}
	return false
}<|MERGE_RESOLUTION|>--- conflicted
+++ resolved
@@ -11,14 +11,11 @@
 
 	// ErrDuplicate is returned when an attempt is made to create an object that already exists.
 	ErrDuplicate
+
 	// ErrNotFound indicates that a referenced object does not exist by key
 	ErrNotFound
-<<<<<<< HEAD
-	// ErrBadInput indicates bad user input
-=======
 
 	// ErrBadInput is returned when an operation was supplied invalid user input.
->>>>>>> 86751ad1
 	ErrBadInput
 )
 
