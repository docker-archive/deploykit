package libmachete

import (
	"fmt"
)

const (
	// ErrUnknown is the default error code.  This should generally not be used, or should be reserved for cases
	// where it is not possible to offer additional information on the error.
	ErrUnknown int = iota

	// ErrDuplicate is returned when an attempt is made to create an object that already exists.
	ErrDuplicate

	// ErrNotFound indicates that a referenced object does not exist by key
	ErrNotFound

	// ErrBadInput is returned when an operation was supplied invalid user input.
	ErrBadInput
)

// Error is the libmachete specific error
type Error struct {
	// Code is the error code
	Code int

	// Message is the error message
	Message string
}

// Implements the Error interface.
func (e Error) Error() string {
	return e.Message
}

<<<<<<< HEAD
// NewError creates an Error with the specified code.
func NewError(code int, format string, args ...interface{}) error {
	return Error{Code: code, Message: fmt.Sprintf(format, args...)}
}

// IsErr returns whether the error is an Error and has the specified code
func IsErr(e error, code int) bool {
	if err, ok := e.(Error); ok {
		return err.Code == code
	}
	return false
=======
// UnknownError creates a standard Error when the cause is unknown.
func UnknownError(err error) *Error {
	return &Error{ErrUnknown, err.Error()}
>>>>>>> 93fb8351
}<|MERGE_RESOLUTION|>--- conflicted
+++ resolved
@@ -33,7 +33,11 @@
 	return e.Message
 }
 
-<<<<<<< HEAD
+// UnknownError creates a standard Error when the cause is unknown.
+func UnknownError(err error) *Error {
+	return &Error{ErrUnknown, err.Error()}
+}
+
 // NewError creates an Error with the specified code.
 func NewError(code int, format string, args ...interface{}) error {
 	return Error{Code: code, Message: fmt.Sprintf(format, args...)}
@@ -45,9 +49,4 @@
 		return err.Code == code
 	}
 	return false
-=======
-// UnknownError creates a standard Error when the cause is unknown.
-func UnknownError(err error) *Error {
-	return &Error{ErrUnknown, err.Error()}
->>>>>>> 93fb8351
 }