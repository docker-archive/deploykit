--- conflicted
+++ resolved
@@ -229,18 +229,9 @@
 	checkTasksAreRun(t, events, teardown)
 }
 
-<<<<<<< HEAD
-func makeTask(name string) spi.Task {
-	return spi.Task{
-		Name:    name,
-		Message: "message",
-		Do:      func(spi.Resource, spi.MachineRequest, chan<- interface{}) error { return nil },
-	}
-=======
 type testTask struct {
 	name        string
 	returnError bool
->>>>>>> 40098870
 }
 
 func (t testTask) Name() string {
