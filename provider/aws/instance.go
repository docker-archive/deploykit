package aws

import (
	"encoding/json"
	"errors"
	"fmt"
	"github.com/aws/aws-sdk-go/aws"
	"github.com/aws/aws-sdk-go/service/ec2"
	"github.com/aws/aws-sdk-go/service/ec2/ec2iface"
	"github.com/docker/libmachete/spi"
	"github.com/docker/libmachete/spi/instance"
	"sort"
)

const (
	// ClusterTag is the AWS tag name used to track instances managed by this machete instance.
	ClusterTag = "machete-cluster"

	// GroupTag is the AWS tag name used to track instances included in a group.
	GroupTag = "machete-group"
)

type provisioner struct {
	client  ec2iface.EC2API
	cluster spi.ClusterID
}

// NewInstanceProvisioner creates a new provisioner.
func NewInstanceProvisioner(client ec2iface.EC2API, cluster spi.ClusterID) instance.Provisioner {
	return &provisioner{client: client, cluster: cluster}
}

func (p provisioner) tagInstance(request createInstanceRequest, instance *ec2.Instance) error {
	tags := []*ec2.Tag{}

	// Gather the tag keys in sorted order, to provide predictable tag order.  This is
	// particularly useful for tests.
	var keys []string
	for k := range request.Tags {
		keys = append(keys, k)
	}
	sort.Strings(keys)

	for _, k := range keys {
		key := k
		value := request.Tags[key]
		tags = append(tags, &ec2.Tag{Key: &key, Value: &value})
	}

	// Add cluster and group tags
	tags = append(
		tags,
		&ec2.Tag{Key: aws.String(ClusterTag), Value: aws.String(string(p.cluster))},
		&ec2.Tag{Key: aws.String(GroupTag), Value: aws.String(string(request.Group))})

	_, err := p.client.CreateTags(&ec2.CreateTagsInput{Resources: []*string{instance.InstanceId}, Tags: tags})
	return err
}

type createInstanceRequest struct {
	Group             instance.GroupID      `json:"group"`
	Tags              map[string]string     `json:"tags"`
	RunInstancesInput ec2.RunInstancesInput `json:"run_instances_input"`
}

// Provision creates a new instance.
func (p provisioner) Provision(req string) (*instance.ID, error) {
	request := createInstanceRequest{}
	err := json.Unmarshal([]byte(req), &request)
	if err != nil {
		return nil, spi.NewError(spi.ErrBadInput, fmt.Sprintf("Invalid input formatting: %s", err))
	}

	if request.Group == "" {
		return nil, spi.NewError(spi.ErrBadInput, "'group' field must not be blank")
	}

	reservation, err := p.client.RunInstances(&request.RunInstancesInput)
	if err != nil {
		return nil, err
<<<<<<< HEAD
	}

	if reservation == nil || len(reservation.Instances) != 1 {
		return nil, spi.UnknownError(errors.New("Unexpected AWS API response"))
=======
>>>>>>> 41c3b9e2
	}
	ec2Instance := reservation.Instances[0]

	id := (*instance.ID)(ec2Instance.InstanceId)

	err = p.tagInstance(request, ec2Instance)
	if err != nil {
		return id, err
	}

	return id, nil
}

// Destroy terminates an existing instance.
func (p provisioner) Destroy(id instance.ID) error {
	result, err := p.client.TerminateInstances(&ec2.TerminateInstancesInput{
		InstanceIds: []*string{aws.String(string(id))}})

	if err != nil {
		return err
	}

	if len(result.TerminatingInstances) != 1 {
		// There was no match for the instance ID.
		return spi.NewError(spi.ErrBadInput, "No matching instance")
	}

	return nil
}

func describeGroupRequest(cluster spi.ClusterID, id instance.GroupID, nextToken *string) *ec2.DescribeInstancesInput {
	return &ec2.DescribeInstancesInput{
		NextToken: nextToken,
		Filters: []*ec2.Filter{
			{
				Name:   aws.String(fmt.Sprintf("tag:%s", ClusterTag)),
				Values: []*string{aws.String(string(cluster))},
			},
			{
				Name:   aws.String(fmt.Sprintf("tag:%s", GroupTag)),
				Values: []*string{aws.String(string(id))},
			},
			{
				Name: aws.String("instance-state-name"),
				Values: []*string{
					aws.String("pending"),
					aws.String("running"),
				},
			},
		},
	}
}

func (p provisioner) describeInstances(group instance.GroupID, nextToken *string) ([]instance.ID, error) {
	result, err := p.client.DescribeInstances(describeGroupRequest(p.cluster, group, nextToken))
	if err != nil {
		return nil, err
	}

	ids := []instance.ID{}
	for _, reservation := range result.Reservations {
		for _, ec2Instance := range reservation.Instances {
			ids = append(ids, instance.ID(*ec2Instance.InstanceId))
		}
	}

	if result.NextToken != nil {
		// There are more pages of results.
		remainingPages, err := p.describeInstances(group, result.NextToken)
		if err != nil {
			return nil, err
		}

		ids = append(ids, remainingPages...)
	}

	return ids, nil
}

// ListGroup returns all instances included in a group.
func (p provisioner) ListGroup(group instance.GroupID) ([]instance.ID, error) {
	return p.describeInstances(group, nil)
}<|MERGE_RESOLUTION|>--- conflicted
+++ resolved
@@ -78,13 +78,10 @@
 	reservation, err := p.client.RunInstances(&request.RunInstancesInput)
 	if err != nil {
 		return nil, err
-<<<<<<< HEAD
 	}
 
 	if reservation == nil || len(reservation.Instances) != 1 {
-		return nil, spi.UnknownError(errors.New("Unexpected AWS API response"))
-=======
->>>>>>> 41c3b9e2
+		return nil, spi.NewError(spi.ErrUnknown, "Unexpected AWS API response")
 	}
 	ec2Instance := reservation.Instances[0]
 
