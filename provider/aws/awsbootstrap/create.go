--- conflicted
+++ resolved
@@ -490,11 +490,7 @@
     --volume /var/run/docker.sock:/var/run/docker.sock \
     --volume /var/run/machete/:/var/run/machete/ \
     --volume /scratch:/scratch \
-<<<<<<< HEAD
-    libmachete/swarmboot run $(hostname -i) {{.SWIM_URL}}
-=======
-    wfarner/swarmboot run $(hostname -i) {{.SWIM_URL}} {{.JOIN_TOKEN_ARG}}
->>>>>>> 1cda6aa0
+    libmachete/swarmboot run $(hostname -i) {{.SWIM_URL}} {{.JOIN_TOKEN_ARG}}
 }
 
 # See https://github.com/docker/docker/issues/23793#issuecomment-237735835 for
@@ -570,16 +566,12 @@
 		return err
 	}
 
-<<<<<<< HEAD
+	err = createEBSVolumes(sess, swim)
+	if err != nil {
+		return err
+	}
+
 	err = swim.push(apiKey, apiSecret)
-=======
-	err = createEBSVolumes(sess, swim)
-	if err != nil {
-		return err
-	}
-
-	err = swim.push()
->>>>>>> 1cda6aa0
 	if err != nil {
 		return err
 	}
