package spi

import "fmt"

const (
	// ErrUnknown is the default error code.  This should generally not be used, or should be reserved for cases
	// where it is not possible to offer additional information on the error.
	ErrUnknown int = iota

	// ErrDuplicate is returned when an attempt is made to create an object that already exists.
	ErrDuplicate

	// ErrNotFound indicates that a referenced object does not exist by key
	ErrNotFound

	// ErrBadInput is returned when an operation was supplied invalid user input.
	ErrBadInput

	// ErrNotImplemented is returned when a provisioner does not implement certain operations
	ErrNotImplemented
)

// spiError is the libmachete specific error
type spiError struct {
	// Code is the error code
	Code int

	// Message is the error message
	Message string
}

// Implements the Error interface.
func (e spiError) Error() string {
	return e.Message
}

<<<<<<< HEAD
=======
// UnknownError creates a standard Error when the cause is unknown.
func UnknownError(err error) error {
	return spiError{ErrUnknown, err.Error()}
}

>>>>>>> 290f9078
// NewError creates an Error with the specified code.
func NewError(code int, format string, args ...interface{}) error {
	return spiError{Code: code, Message: fmt.Sprintf(format, args...)}
}

// CodeFromError returns the code associated with an error.
// Returns ErrUnknown if the error is not an spi error.
func CodeFromError(err error) int {
	spiErr, is := err.(spiError)
	if !is {
		return ErrUnknown
	}
	return spiErr.Code
}<|MERGE_RESOLUTION|>--- conflicted
+++ resolved
@@ -34,14 +34,6 @@
 	return e.Message
 }
 
-<<<<<<< HEAD
-=======
-// UnknownError creates a standard Error when the cause is unknown.
-func UnknownError(err error) error {
-	return spiError{ErrUnknown, err.Error()}
-}
-
->>>>>>> 290f9078
 // NewError creates an Error with the specified code.
 func NewError(code int, format string, args ...interface{}) error {
 	return spiError{Code: code, Message: fmt.Sprintf(format, args...)}
