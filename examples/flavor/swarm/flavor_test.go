package main

import (
	"fmt"
	"testing"

	docker_types "github.com/docker/docker/api/types"
	"github.com/docker/docker/api/types/filters"
	"github.com/docker/docker/api/types/swarm"
	docker_client "github.com/docker/docker/client"
	mock_client "github.com/docker/infrakit/pkg/mock/docker/docker/client"
	group_types "github.com/docker/infrakit/pkg/plugin/group/types"
	"github.com/docker/infrakit/pkg/spi/flavor"
	"github.com/docker/infrakit/pkg/spi/instance"
	"github.com/docker/infrakit/pkg/template"
	"github.com/docker/infrakit/pkg/types"
	"github.com/golang/mock/gomock"
	"github.com/stretchr/testify/require"
)

func templ(tpl string) *template.Template {
	t, err := template.NewTemplate("str://"+tpl, template.Options{})
	if err != nil {
		panic(err)
	}
	return t
}

func TestValidate(t *testing.T) {
	ctrl := gomock.NewController(t)
	defer ctrl.Finish()

	managerFlavor := NewManagerFlavor(func(Spec) (docker_client.APIClient, error) {
		return mock_client.NewMockAPIClient(ctrl), nil
	}, templ(DefaultManagerInitScriptTemplate))
	workerFlavor := NewWorkerFlavor(func(Spec) (docker_client.APIClient, error) {
		return mock_client.NewMockAPIClient(ctrl), nil
	}, templ(DefaultWorkerInitScriptTemplate))

	require.NoError(t, workerFlavor.Validate(
<<<<<<< HEAD
		json.RawMessage(`{"Docker" : {"Host":"unix:///var/run/docker.sock"}}`),
		group_types.AllocationMethod{Size: 5}))
	require.NoError(t, managerFlavor.Validate(
		json.RawMessage(`{"Docker" : {"Host":"unix:///var/run/docker.sock"}}`),
=======
		types.AnyString(`{"DockerRestartCommand": "systemctl restart docker"}`),
		group_types.AllocationMethod{Size: 5}))
	require.NoError(t, managerFlavor.Validate(
		types.AnyString(`{"DockerRestartCommand": "systemctl restart docker"}`),
>>>>>>> 478b0e2e
		group_types.AllocationMethod{LogicalIDs: []instance.LogicalID{"127.0.0.1"}}))

	// Logical ID with multiple attachments is allowed.
	require.NoError(t, managerFlavor.Validate(
<<<<<<< HEAD
		json.RawMessage(`{
                        "Docker" : {"Host":"unix:///var/run/docker.sock"},
=======
		types.AnyString(`{
			"DockerRestartCommand": "systemctl restart docker",
>>>>>>> 478b0e2e
			"Attachments": {"127.0.0.1": [{"ID": "a", "Type": "ebs"}, {"ID": "b", "Type": "ebs"}]}}`),
		group_types.AllocationMethod{LogicalIDs: []instance.LogicalID{"127.0.0.1"}}))

	// Logical ID used more than once.
	err := managerFlavor.Validate(
<<<<<<< HEAD
		json.RawMessage(`{"Docker":{"Host":"unix:///var/run/docker.sock"}}`),
=======
		types.AnyString(`{"DockerRestartCommand": "systemctl restart docker"}`),
>>>>>>> 478b0e2e
		group_types.AllocationMethod{LogicalIDs: []instance.LogicalID{"127.0.0.1", "127.0.0.1", "127.0.0.2"}})
	require.Error(t, err)
	require.Equal(t, "LogicalID 127.0.0.1 specified more than once", err.Error())

	// Attachment cannot be associated with multiple Logical IDs.
	err = managerFlavor.Validate(
<<<<<<< HEAD
		json.RawMessage(`{
                        "Docker" : {"Host":"unix:///var/run/docker.sock"},
=======
		types.AnyString(`{
			"DockerRestartCommand": "systemctl restart docker",
>>>>>>> 478b0e2e
			"Attachments": {"127.0.0.1": [{"ID": "a", "Type": "ebs"}], "127.0.0.2": [{"ID": "a", "Type": "ebs"}]}}`),
		group_types.AllocationMethod{LogicalIDs: []instance.LogicalID{"127.0.0.1", "127.0.0.2", "127.0.0.3"}})
	require.Error(t, err)
	require.Equal(t, "Attachment a specified more than once", err.Error())

	// Unsupported Attachment Type.
	err = managerFlavor.Validate(
<<<<<<< HEAD
		json.RawMessage(`{
                        "Docker" : {"Host":"unix:///var/run/docker.sock"},
=======
		types.AnyString(`{
			"DockerRestartCommand": "systemctl restart docker",
>>>>>>> 478b0e2e
			"Attachments": {"127.0.0.1": [{"ID": "a", "Type": "keyboard"}]}}`),
		group_types.AllocationMethod{LogicalIDs: []instance.LogicalID{"127.0.0.1"}})
	require.Error(t, err)
	require.Equal(t, "Invalid attachment Type 'keyboard', only ebs is supported", err.Error())
}

func TestWorker(t *testing.T) {
	ctrl := gomock.NewController(t)
	defer ctrl.Finish()

	client := mock_client.NewMockAPIClient(ctrl)

	flavorImpl := NewWorkerFlavor(func(Spec) (docker_client.APIClient, error) {
		return client, nil
	}, templ(DefaultWorkerInitScriptTemplate))

	swarmInfo := swarm.Swarm{
		ClusterInfo: swarm.ClusterInfo{ID: "ClusterUUID"},
		JoinTokens: swarm.JoinTokens{
			Manager: "ManagerToken",
			Worker:  "WorkerToken",
		},
	}

	client.EXPECT().SwarmInspect(gomock.Any()).Return(swarmInfo, nil).AnyTimes()
	client.EXPECT().Info(gomock.Any()).Return(infoResponse, nil).AnyTimes()
	nodeInfo := swarm.Node{ManagerStatus: &swarm.ManagerStatus{Addr: "1.2.3.4"}}
	client.EXPECT().NodeInspectWithRaw(gomock.Any(), nodeID).Return(nodeInfo, nil, nil).AnyTimes()

	details, err := flavorImpl.Prepare(
		types.AnyString(`{}`),
		instance.Spec{Tags: map[string]string{"a": "b"}},
		group_types.AllocationMethod{Size: 5})
	require.NoError(t, err)
	require.Equal(t, "b", details.Tags["a"])

	link := types.NewLinkFromMap(details.Tags)
	require.True(t, link.Valid())
	require.True(t, len(link.KVPairs()) > 0)

	// Perform a rudimentary check to ensure that the expected fields are in the InitScript, without having any
	// other knowledge about the script structure.
	associationID := link.Value()
	associationTag := link.Label()
	require.Contains(t, details.Init, associationID)
	require.Contains(t, details.Init, swarmInfo.JoinTokens.Worker)
	require.NotContains(t, details.Init, swarmInfo.JoinTokens.Manager)

	require.Empty(t, details.Attachments)

	// An instance with no association information is considered unhealthy.
	health, err := flavorImpl.Healthy(types.AnyString("{}"), instance.Description{})
	require.NoError(t, err)
	require.Equal(t, flavor.Unhealthy, health)

	filter, err := filters.FromParam(fmt.Sprintf(`{"label": {"%s=%s": true}}`, associationTag, associationID))
	require.NoError(t, err)
	client.EXPECT().NodeList(gomock.Any(), docker_types.NodeListOptions{Filters: filter}).Return(
		[]swarm.Node{
			{},
		}, nil)
	health, err = flavorImpl.Healthy(
		types.AnyString("{}"),
		instance.Description{Tags: map[string]string{associationTag: associationID}})
	require.NoError(t, err)
	require.Equal(t, flavor.Healthy, health)
}

const nodeID = "my-node-id"

var infoResponse = docker_types.Info{Swarm: swarm.Info{NodeID: nodeID}}

func TestManager(t *testing.T) {
	ctrl := gomock.NewController(t)
	defer ctrl.Finish()

	client := mock_client.NewMockAPIClient(ctrl)

	flavorImpl := NewManagerFlavor(func(Spec) (docker_client.APIClient, error) {
		return client, nil
	}, templ(DefaultManagerInitScriptTemplate))

	swarmInfo := swarm.Swarm{
		ClusterInfo: swarm.ClusterInfo{ID: "ClusterUUID"},
		JoinTokens: swarm.JoinTokens{
			Manager: "ManagerToken",
			Worker:  "WorkerToken",
		},
	}

	client.EXPECT().SwarmInspect(gomock.Any()).Return(swarmInfo, nil).AnyTimes()
	client.EXPECT().Info(gomock.Any()).Return(infoResponse, nil).AnyTimes()
	nodeInfo := swarm.Node{ManagerStatus: &swarm.ManagerStatus{Addr: "1.2.3.4"}}
	client.EXPECT().NodeInspectWithRaw(gomock.Any(), nodeID).Return(nodeInfo, nil, nil).AnyTimes()

	id := instance.LogicalID("127.0.0.1")
	details, err := flavorImpl.Prepare(
		types.AnyString(`{"Attachments": {"127.0.0.1": [{"ID": "a", "Type": "gpu"}]}}`),
		instance.Spec{Tags: map[string]string{"a": "b"}, LogicalID: &id},
		group_types.AllocationMethod{LogicalIDs: []instance.LogicalID{"127.0.0.1"}})
	require.NoError(t, err)
	require.Equal(t, "b", details.Tags["a"])

	link := types.NewLinkFromMap(details.Tags)
	require.True(t, link.Valid())
	require.True(t, len(link.KVPairs()) > 0)

	// Perform a rudimentary check to ensure that the expected fields are in the InitScript, without having any
	// other knowledge about the script structure.

	associationID := link.Value()
	associationTag := link.Label()
	require.Contains(t, details.Init, associationID)

	// another instance -- note that this id is not the first in the allocation list of logical ids.
	id = instance.LogicalID("172.200.100.2")
	details, err = flavorImpl.Prepare(
		json.RawMessage(`{"Attachments": {"172.200.100.2": [{"ID": "a", "Type": "gpu"}]}}`),
		instance.Spec{Tags: map[string]string{"a": "b"}, LogicalID: &id},
		group_types.AllocationMethod{LogicalIDs: []instance.LogicalID{"172.200.100.1", "172.200.100.2"}})
	require.NoError(t, err)

	require.Contains(t, details.Init, swarmInfo.JoinTokens.Manager)
	require.NotContains(t, details.Init, swarmInfo.JoinTokens.Worker)

	require.Equal(t, []instance.Attachment{{ID: "a", Type: "gpu"}}, details.Attachments)

	// An instance with no association information is considered unhealthy.
	health, err := flavorImpl.Healthy(types.AnyString("{}"), instance.Description{})
	require.NoError(t, err)
	require.Equal(t, flavor.Unhealthy, health)

	filter, err := filters.FromParam(fmt.Sprintf(`{"label": {"%s=%s": true}}`, associationTag, associationID))
	require.NoError(t, err)
	client.EXPECT().NodeList(gomock.Any(), docker_types.NodeListOptions{Filters: filter}).Return(
		[]swarm.Node{
			{},
		}, nil)
	health, err = flavorImpl.Healthy(
		types.AnyString("{}"),
		instance.Description{Tags: map[string]string{associationTag: associationID}})
	require.NoError(t, err)
	require.Equal(t, flavor.Healthy, health)
}<|MERGE_RESOLUTION|>--- conflicted
+++ resolved
@@ -38,51 +38,30 @@
 	}, templ(DefaultWorkerInitScriptTemplate))
 
 	require.NoError(t, workerFlavor.Validate(
-<<<<<<< HEAD
-		json.RawMessage(`{"Docker" : {"Host":"unix:///var/run/docker.sock"}}`),
+		types.AnyString(`{"Docker" : {"Host":"unix:///var/run/docker.sock"}}`),
 		group_types.AllocationMethod{Size: 5}))
 	require.NoError(t, managerFlavor.Validate(
-		json.RawMessage(`{"Docker" : {"Host":"unix:///var/run/docker.sock"}}`),
-=======
-		types.AnyString(`{"DockerRestartCommand": "systemctl restart docker"}`),
-		group_types.AllocationMethod{Size: 5}))
-	require.NoError(t, managerFlavor.Validate(
-		types.AnyString(`{"DockerRestartCommand": "systemctl restart docker"}`),
->>>>>>> 478b0e2e
+		types.AnyString(`{"Docker" : {"Host":"unix:///var/run/docker.sock"}}`),
 		group_types.AllocationMethod{LogicalIDs: []instance.LogicalID{"127.0.0.1"}}))
 
 	// Logical ID with multiple attachments is allowed.
 	require.NoError(t, managerFlavor.Validate(
-<<<<<<< HEAD
-		json.RawMessage(`{
+		types.AnyString(`{
                         "Docker" : {"Host":"unix:///var/run/docker.sock"},
-=======
-		types.AnyString(`{
-			"DockerRestartCommand": "systemctl restart docker",
->>>>>>> 478b0e2e
 			"Attachments": {"127.0.0.1": [{"ID": "a", "Type": "ebs"}, {"ID": "b", "Type": "ebs"}]}}`),
 		group_types.AllocationMethod{LogicalIDs: []instance.LogicalID{"127.0.0.1"}}))
 
 	// Logical ID used more than once.
 	err := managerFlavor.Validate(
-<<<<<<< HEAD
-		json.RawMessage(`{"Docker":{"Host":"unix:///var/run/docker.sock"}}`),
-=======
-		types.AnyString(`{"DockerRestartCommand": "systemctl restart docker"}`),
->>>>>>> 478b0e2e
+		types.AnyString(`{"Docker":{"Host":"unix:///var/run/docker.sock"}}`),
 		group_types.AllocationMethod{LogicalIDs: []instance.LogicalID{"127.0.0.1", "127.0.0.1", "127.0.0.2"}})
 	require.Error(t, err)
 	require.Equal(t, "LogicalID 127.0.0.1 specified more than once", err.Error())
 
 	// Attachment cannot be associated with multiple Logical IDs.
 	err = managerFlavor.Validate(
-<<<<<<< HEAD
-		json.RawMessage(`{
+		types.AnyString(`{
                         "Docker" : {"Host":"unix:///var/run/docker.sock"},
-=======
-		types.AnyString(`{
-			"DockerRestartCommand": "systemctl restart docker",
->>>>>>> 478b0e2e
 			"Attachments": {"127.0.0.1": [{"ID": "a", "Type": "ebs"}], "127.0.0.2": [{"ID": "a", "Type": "ebs"}]}}`),
 		group_types.AllocationMethod{LogicalIDs: []instance.LogicalID{"127.0.0.1", "127.0.0.2", "127.0.0.3"}})
 	require.Error(t, err)
@@ -90,13 +69,8 @@
 
 	// Unsupported Attachment Type.
 	err = managerFlavor.Validate(
-<<<<<<< HEAD
-		json.RawMessage(`{
+		types.AnyString(`{
                         "Docker" : {"Host":"unix:///var/run/docker.sock"},
-=======
-		types.AnyString(`{
-			"DockerRestartCommand": "systemctl restart docker",
->>>>>>> 478b0e2e
 			"Attachments": {"127.0.0.1": [{"ID": "a", "Type": "keyboard"}]}}`),
 		group_types.AllocationMethod{LogicalIDs: []instance.LogicalID{"127.0.0.1"}})
 	require.Error(t, err)
@@ -214,7 +188,7 @@
 	// another instance -- note that this id is not the first in the allocation list of logical ids.
 	id = instance.LogicalID("172.200.100.2")
 	details, err = flavorImpl.Prepare(
-		json.RawMessage(`{"Attachments": {"172.200.100.2": [{"ID": "a", "Type": "gpu"}]}}`),
+		types.AnyString(`{"Attachments": {"172.200.100.2": [{"ID": "a", "Type": "gpu"}]}}`),
 		instance.Spec{Tags: map[string]string{"a": "b"}, LogicalID: &id},
 		group_types.AllocationMethod{LogicalIDs: []instance.LogicalID{"172.200.100.1", "172.200.100.2"}})
 	require.NoError(t, err)
