package main

import (
	"errors"
	"fmt"
	"time"

	log "github.com/Sirupsen/logrus"
	"github.com/docker/docker/api/types/swarm"
	"github.com/docker/docker/client"
	group_types "github.com/docker/infrakit/pkg/plugin/group/types"
<<<<<<< HEAD
=======
	"github.com/docker/infrakit/pkg/plugin/group/util"
>>>>>>> 478b0e2e
	"github.com/docker/infrakit/pkg/spi/flavor"
	"github.com/docker/infrakit/pkg/spi/instance"
	"github.com/docker/infrakit/pkg/template"
	"github.com/docker/infrakit/pkg/types"
<<<<<<< HEAD
=======
	"golang.org/x/net/context"
>>>>>>> 478b0e2e
)

// NewManagerFlavor creates a flavor.Plugin that creates manager and worker nodes connected in a swarm.
func NewManagerFlavor(connect func(Spec) (client.APIClient, error), templ *template.Template) flavor.Plugin {
	return &managerFlavor{initScript: templ, getDockerClient: connect}
}

type managerFlavor struct {
	getDockerClient func(Spec) (client.APIClient, error)
	initScript      *template.Template
}

<<<<<<< HEAD
func (s *managerFlavor) Validate(flavorProperties json.RawMessage, allocation group_types.AllocationMethod) error {
	spec := Spec{}
	err := types.AnyBytes([]byte(flavorProperties)).Decode(&spec)
=======
func (s *managerFlavor) Validate(flavorProperties *types.Any, allocation group_types.AllocationMethod) error {
	properties, err := parseProperties(flavorProperties)
>>>>>>> 478b0e2e
	if err != nil {
		return err
	}

	if spec.Docker.Host == "" && spec.Docker.TLS == nil {
		return fmt.Errorf("no docker connect info")
	}

	if spec.InitScriptTemplateURL != "" {
		_, err := template.NewTemplate(spec.InitScriptTemplateURL, defaultTemplateOptions)
		if err != nil {
			return err
		}
	}

	numIDs := len(allocation.LogicalIDs)
	if numIDs != 1 && numIDs != 3 && numIDs != 5 {
		return errors.New("Must have 1, 3, or 5 manager logical IDs")
	}

	for _, id := range allocation.LogicalIDs {
		if att, exists := spec.Attachments[id]; !exists || len(att) == 0 {
			log.Warnf("LogicalID %s has no attachments, which is needed for durability", id)
		}
	}

	if err := validateIDsAndAttachments(allocation.LogicalIDs, spec.Attachments); err != nil {
		return err
	}
	return nil
}

// Healthy determines whether an instance is healthy.  This is determined by whether it has successfully joined the
// Swarm.
<<<<<<< HEAD
func (s *managerFlavor) Healthy(flavorProperties json.RawMessage, inst instance.Description) (flavor.Health, error) {
	spec := Spec{}
	err := types.AnyBytes([]byte(flavorProperties)).Decode(&spec)
	if err != nil {
		return flavor.Unknown, err
	}
	dockerClient, err := s.getDockerClient(spec)
	if err != nil {
		return flavor.Unknown, err
	}
	return healthy(dockerClient, inst)
}

// Prepare sets up the provisioner / instance plugin's spec based on information about the swarm to join.
func (s *managerFlavor) Prepare(flavorProperties json.RawMessage,
	instanceSpec instance.Spec, allocation group_types.AllocationMethod) (instance.Spec, error) {
=======
func (s *managerFlavor) Healthy(flavorProperties *types.Any, inst instance.Description) (flavor.Health, error) {
	return healthy(s.client, flavorProperties, inst)
}

func (s *managerFlavor) Prepare(flavorProperties *types.Any,
	spec instance.Spec, allocation group_types.AllocationMethod) (instance.Spec, error) {
>>>>>>> 478b0e2e

	spec := Spec{}
	any := types.AnyBytes([]byte(flavorProperties))
	err := any.Decode(&spec)
	if err != nil {
		return instanceSpec, err
	}

	initTemplate := s.initScript

	if spec.InitScriptTemplateURL != "" {

		t, err := template.NewTemplate(spec.InitScriptTemplateURL, defaultTemplateOptions)
		if err != nil {
			return instanceSpec, err
		}

		initTemplate = t
		log.Infoln("Using", spec.InitScriptTemplateURL, "for init script template")
	}

	var swarmID, initScript string
	var swarmStatus *swarm.Swarm
	var node *swarm.Node
	var link *types.Link

	for i := 0; ; i++ {
		log.Infoln("MANAGER >>>>>>>>>>>>>>>>>>>>>>>>>>>>>>>>>>>", i, "querying docker swarm")

		dockerClient, err := s.getDockerClient(spec)
		if err != nil {
			log.Warningln("Cannot connect to Docker:", err)
			continue
		}

		swarmStatus, node, err = swarmState(dockerClient)
		if err != nil {
			log.Warningln("Manager prepare:", err)
		}

		swarmID = "?"
		if swarmStatus != nil {
			swarmID = swarmStatus.ID
		}

		link = types.NewLink().WithContext("swarm/" + swarmID + "/manager")
		context := &templateContext{
			flavorSpec:   spec,
			instanceSpec: instanceSpec,
			allocation:   allocation,
			swarmStatus:  swarmStatus,
			nodeInfo:     node,
			link:         *link,
		}
		initScript, err = initTemplate.Render(context)

		log.Infoln("MANAGER >>>>>>>>>>>>>>>>>>>>>>>>>>>>>>>>>>> context.retries =", context.retries, "err=", err, "i=", i)

		if err == nil {
			break
		} else {
			if context.retries == 0 || i == context.retries {
				log.Warningln("Retries exceeded and error:", err)
				return instanceSpec, err
			}

			log.Infoln("Going to wait for swarm to be ready. i=", i)
			time.Sleep(context.poll)
		}
	}

	log.Infoln("MANAGER Init script:", initScript)

	instanceSpec.Init = initScript

	if instanceSpec.LogicalID != nil {
		if attachments, exists := spec.Attachments[*instanceSpec.LogicalID]; exists {
			instanceSpec.Attachments = append(instanceSpec.Attachments, attachments...)
		}
	}

	// TODO(wfarner): Use the cluster UUID to scope instances for this swarm separately from instances in another
	// swarm.  This will require plumbing back to Scaled (membership tags).
	instanceSpec.Tags["swarm-id"] = swarmID
	link.WriteMap(instanceSpec.Tags)

	return instanceSpec, nil
}

// Drain only explicitly remove worker nodes, not manager nodes.  Manager nodes are assumed to have an
// attached volume for state, and fixed IP addresses.  This allows them to rejoin as the same node.
func (s *managerFlavor) Drain(flavorProperties *types.Any, inst instance.Description) error {
	return nil
}<|MERGE_RESOLUTION|>--- conflicted
+++ resolved
@@ -9,18 +9,10 @@
 	"github.com/docker/docker/api/types/swarm"
 	"github.com/docker/docker/client"
 	group_types "github.com/docker/infrakit/pkg/plugin/group/types"
-<<<<<<< HEAD
-=======
-	"github.com/docker/infrakit/pkg/plugin/group/util"
->>>>>>> 478b0e2e
 	"github.com/docker/infrakit/pkg/spi/flavor"
 	"github.com/docker/infrakit/pkg/spi/instance"
 	"github.com/docker/infrakit/pkg/template"
 	"github.com/docker/infrakit/pkg/types"
-<<<<<<< HEAD
-=======
-	"golang.org/x/net/context"
->>>>>>> 478b0e2e
 )
 
 // NewManagerFlavor creates a flavor.Plugin that creates manager and worker nodes connected in a swarm.
@@ -33,14 +25,13 @@
 	initScript      *template.Template
 }
 
-<<<<<<< HEAD
-func (s *managerFlavor) Validate(flavorProperties json.RawMessage, allocation group_types.AllocationMethod) error {
+func (s *managerFlavor) Validate(flavorProperties *types.Any, allocation group_types.AllocationMethod) error {
+	if flavorProperties == nil {
+		return fmt.Errorf("missing config")
+	}
+
 	spec := Spec{}
-	err := types.AnyBytes([]byte(flavorProperties)).Decode(&spec)
-=======
-func (s *managerFlavor) Validate(flavorProperties *types.Any, allocation group_types.AllocationMethod) error {
-	properties, err := parseProperties(flavorProperties)
->>>>>>> 478b0e2e
+	err := flavorProperties.Decode(&spec)
 	if err != nil {
 		return err
 	}
@@ -75,10 +66,12 @@
 
 // Healthy determines whether an instance is healthy.  This is determined by whether it has successfully joined the
 // Swarm.
-<<<<<<< HEAD
-func (s *managerFlavor) Healthy(flavorProperties json.RawMessage, inst instance.Description) (flavor.Health, error) {
+func (s *managerFlavor) Healthy(flavorProperties *types.Any, inst instance.Description) (flavor.Health, error) {
+	if flavorProperties == nil {
+		return flavor.Unknown, fmt.Errorf("missing config")
+	}
 	spec := Spec{}
-	err := types.AnyBytes([]byte(flavorProperties)).Decode(&spec)
+	err := flavorProperties.Decode(&spec)
 	if err != nil {
 		return flavor.Unknown, err
 	}
@@ -90,20 +83,14 @@
 }
 
 // Prepare sets up the provisioner / instance plugin's spec based on information about the swarm to join.
-func (s *managerFlavor) Prepare(flavorProperties json.RawMessage,
+func (s *managerFlavor) Prepare(flavorProperties *types.Any,
 	instanceSpec instance.Spec, allocation group_types.AllocationMethod) (instance.Spec, error) {
-=======
-func (s *managerFlavor) Healthy(flavorProperties *types.Any, inst instance.Description) (flavor.Health, error) {
-	return healthy(s.client, flavorProperties, inst)
-}
-
-func (s *managerFlavor) Prepare(flavorProperties *types.Any,
-	spec instance.Spec, allocation group_types.AllocationMethod) (instance.Spec, error) {
->>>>>>> 478b0e2e
+	if flavorProperties == nil {
+		return instanceSpec, fmt.Errorf("missing config")
+	}
 
 	spec := Spec{}
-	any := types.AnyBytes([]byte(flavorProperties))
-	err := any.Decode(&spec)
+	err := flavorProperties.Decode(&spec)
 	if err != nil {
 		return instanceSpec, err
 	}
