package main

import (
	"encoding/json"
	"fmt"
	"net/url"
	"os"
	"os/exec"
	"path"

	log "github.com/Sirupsen/logrus"
	"github.com/docker/infrakit/plugin/util"
	instance_plugin "github.com/docker/infrakit/spi/http/instance"
	"github.com/spf13/cobra"
	"github.com/spf13/viper"
)

var (
	// PluginName is the name of the plugin in the Docker Hub / registry
	PluginName = "TerraformInstance"

	// PluginType is the type / interface it supports
	PluginType = "infrakit.InstancePlugin/1.0"

	// Version is the build release identifier.
	Version = "Unspecified"

	// Revision is the build source control revision.
	Revision = "Unspecified"
)

func mustHaveTerraform() {
	// check if terraform exists
	if _, err := exec.LookPath("terraform"); err != nil {
		log.Error("Cannot find terraform.  Please install at https://www.terraform.io/downloads.html")
		os.Exit(1)
	}
}

func main() {

	mustHaveTerraform()

	logLevel := len(log.AllLevels) - 2
	discoveryDir := "/run/infrakit/plugins/"
	name := "instance-terraform"
	dir := os.TempDir()

	cmd := &cobra.Command{
		Use:   os.Args[0],
		Short: "Terraform instance plugin",
		Run: func(c *cobra.Command, args []string) {
			if logLevel > len(log.AllLevels)-1 {
				logLevel = len(log.AllLevels) - 1
			} else if logLevel < 0 {
				logLevel = 0
			}
			log.SetLevel(log.AllLevels[logLevel])

<<<<<<< HEAD
			if c.Use == "version" {
				return nil
			}

			discoveryDir = viper.GetString("discovery")
			name = viper.GetString("name")
			listen := fmt.Sprintf("unix://%s/%s.sock", path.Clean(discoveryDir), name)

			// parse the listen string
			listenURL, err := url.Parse(listen)
			if err != nil {
				return err
			}

			log.Infoln("Starting plugin")
			log.Infoln("Listening on:", listenURL.String())

			_, stopped, err := util.StartServer(listenURL.String(), instance_plugin.PluginServer(
=======
			_, stopped, err := util.StartServer(listen, instance_plugin.PluginServer(
>>>>>>> 2fcf1a30
				NewTerraformInstancePlugin(dir)))

			if err != nil {
				log.Error(err)
			}

			<-stopped // block until done
		},
	}

	cmd.AddCommand(&cobra.Command{
		Use:   "version",
		Short: "print build version information",
		RunE: func(cmd *cobra.Command, args []string) error {
			buff, err := json.MarshalIndent(map[string]interface{}{
				"name":     PluginName,
				"type":     PluginType,
				"version":  Version,
				"revision": Revision,
			}, "  ", "  ")
			if err != nil {
				return err
			}
			fmt.Println(string(buff))
			return nil
		},
	})

	cmd.Flags().String("discovery", discoveryDir, "Dir discovery path for plugin discovery")
	// Bind Pflags for cmd passed
	viper.BindEnv("discovery", "INFRAKIT_PLUGINS_DIR")
	viper.BindPFlag("discovery", cmd.Flags().Lookup("discovery"))
	cmd.Flags().String("name", name, "listen socket name for the control endpoint")
	viper.BindPFlag("name", cmd.Flags().Lookup("name"))
	cmd.Flags().IntVar(&logLevel, "log", logLevel, "Logging level. 0 is least verbose. Max is 5")
	cmd.Flags().StringVar(&dir, "dir", dir, "Dir for storing the files")

	err := cmd.Execute()
	if err != nil {
		log.Error(err)
		os.Exit(1)
	}
}<|MERGE_RESOLUTION|>--- conflicted
+++ resolved
@@ -3,7 +3,6 @@
 import (
 	"encoding/json"
 	"fmt"
-	"net/url"
 	"os"
 	"os/exec"
 	"path"
@@ -57,28 +56,11 @@
 			}
 			log.SetLevel(log.AllLevels[logLevel])
 
-<<<<<<< HEAD
-			if c.Use == "version" {
-				return nil
-			}
-
 			discoveryDir = viper.GetString("discovery")
 			name = viper.GetString("name")
 			listen := fmt.Sprintf("unix://%s/%s.sock", path.Clean(discoveryDir), name)
 
-			// parse the listen string
-			listenURL, err := url.Parse(listen)
-			if err != nil {
-				return err
-			}
-
-			log.Infoln("Starting plugin")
-			log.Infoln("Listening on:", listenURL.String())
-
-			_, stopped, err := util.StartServer(listenURL.String(), instance_plugin.PluginServer(
-=======
 			_, stopped, err := util.StartServer(listen, instance_plugin.PluginServer(
->>>>>>> 2fcf1a30
 				NewTerraformInstancePlugin(dir)))
 
 			if err != nil {
@@ -111,7 +93,7 @@
 	// Bind Pflags for cmd passed
 	viper.BindEnv("discovery", "INFRAKIT_PLUGINS_DIR")
 	viper.BindPFlag("discovery", cmd.Flags().Lookup("discovery"))
-	cmd.Flags().String("name", name, "listen socket name for the control endpoint")
+	cmd.Flags().String("name", name, "Plugin name to advertise for the control endpoint")
 	viper.BindPFlag("name", cmd.Flags().Lookup("name"))
 	cmd.Flags().IntVar(&logLevel, "log", logLevel, "Logging level. 0 is least verbose. Max is 5")
 	cmd.Flags().StringVar(&dir, "dir", dir, "Dir for storing the files")
