package main

import (
	"encoding/json"
	"fmt"
	"os"
	"path"

	log "github.com/Sirupsen/logrus"
	"github.com/docker/go-connections/tlsconfig"
	"github.com/docker/infrakit/plugin/flavor/swarm"
	"github.com/docker/infrakit/plugin/util"
	flavor_plugin "github.com/docker/infrakit/spi/http/flavor"
	"github.com/spf13/cobra"
	"github.com/spf13/viper"
)

var (
	// PluginName is the name of the plugin in the Docker Hub / registry
	PluginName = "SwarmFlavor"

	// PluginType is the type / interface it supports
	PluginType = "infrakit.FlavorPlugin/1.0"

	// Version is the build release identifier.
	Version = "Unspecified"

	// Revision is the build source control revision.
	Revision = "Unspecified"
)

func main() {

	logLevel := len(log.AllLevels) - 2
	discoveryDir := "/run/infrakit/plugins/"
	name := "flavor-swarm"

	tlsOptions := tlsconfig.Options{}
	host := "unix:///var/run/docker.sock"

	cmd := &cobra.Command{
		Use:   os.Args[0],
		Short: "Docker Swarm flavor plugin",
		Run: func(c *cobra.Command, args []string) {

			if logLevel > len(log.AllLevels)-1 {
				logLevel = len(log.AllLevels) - 1
			} else if logLevel < 0 {
				logLevel = 0
			}
			log.SetLevel(log.AllLevels[logLevel])

			dockerClient, err := NewDockerClient(host, &tlsOptions)
			log.Infoln("Connect to docker", host, "err=", err)
			if err != nil {
				log.Error(err)
				os.Exit(1)
			}

<<<<<<< HEAD
			discoveryDir = viper.GetString("discovery")
			name = viper.GetString("name")
			listen := fmt.Sprintf("unix://%s/%s.sock", path.Clean(discoveryDir), name)

			log.Infoln("Starting plugin")
			log.Infoln("Listening on:", listen)

=======
>>>>>>> 2fcf1a30
			_, stopped, err := util.StartServer(listen, flavor_plugin.PluginServer(swarm.NewSwarmFlavor(dockerClient)))

			if err != nil {
				log.Error(err)
			}

			<-stopped // block until done
		},
	}

	cmd.AddCommand(&cobra.Command{
		Use:   "version",
		Short: "print build version information",
		RunE: func(cmd *cobra.Command, args []string) error {
			buff, err := json.MarshalIndent(map[string]interface{}{
				"name":     PluginName,
				"type":     PluginType,
				"version":  Version,
				"revision": Revision,
			}, "  ", "  ")
			if err != nil {
				return err
			}
			fmt.Println(string(buff))
			return nil
		},
	})

<<<<<<< HEAD
	cmd.Flags().String("discovery", discoveryDir, "Dir discovery path for plugin discovery")
	// Bind Pflags for cmd passed
	viper.BindEnv("discovery", "INFRAKIT_PLUGINS_DIR")
	viper.BindPFlag("discovery", cmd.Flags().Lookup("discovery"))
	cmd.Flags().String("name", name, "listen socket name for the control endpoint")
	viper.BindPFlag("name", cmd.Flags().Lookup("name"))
	cmd.Flags().IntVar(&logLevel, "log", logLevel, "Logging level. 0 is least verbose. Max is 5")

	cmd.Flags().StringVar(&host, "host", host, "Docker host")
	cmd.Flags().StringVar(&tlsOptions.CAFile, "tlscacert", "", "TLS CA cert")
	cmd.Flags().StringVar(&tlsOptions.CertFile, "tlscert", "", "TLS cert")
	cmd.Flags().StringVar(&tlsOptions.KeyFile, "tlskey", "", "TLS key")
	cmd.Flags().BoolVar(&tlsOptions.InsecureSkipVerify, "tlsverify", true, "True to skip TLS")
=======
	cmd.PersistentFlags().StringVar(&listen, "listen", listen, "listen address (unix or tcp) for the control endpoint")
	cmd.PersistentFlags().IntVar(&logLevel, "log", logLevel, "Logging level. 0 is least verbose. Max is 5")

	cmd.PersistentFlags().StringVar(&host, "host", host, "Docker host")
	cmd.PersistentFlags().StringVar(&tlsOptions.CAFile, "tlscacert", "", "TLS CA cert file path")
	cmd.PersistentFlags().StringVar(&tlsOptions.CertFile, "tlscert", "", "TLS cert file path")
	cmd.PersistentFlags().StringVar(&tlsOptions.KeyFile, "tlskey", "", "TLS key file path")
	cmd.PersistentFlags().BoolVar(&tlsOptions.InsecureSkipVerify, "tlsverify", true, "True to skip TLS")
>>>>>>> 2fcf1a30

	err := cmd.Execute()
	if err != nil {
		log.Error(err)
		os.Exit(1)
	}
}<|MERGE_RESOLUTION|>--- conflicted
+++ resolved
@@ -57,16 +57,10 @@
 				os.Exit(1)
 			}
 
-<<<<<<< HEAD
 			discoveryDir = viper.GetString("discovery")
 			name = viper.GetString("name")
 			listen := fmt.Sprintf("unix://%s/%s.sock", path.Clean(discoveryDir), name)
 
-			log.Infoln("Starting plugin")
-			log.Infoln("Listening on:", listen)
-
-=======
->>>>>>> 2fcf1a30
 			_, stopped, err := util.StartServer(listen, flavor_plugin.PluginServer(swarm.NewSwarmFlavor(dockerClient)))
 
 			if err != nil {
@@ -95,22 +89,12 @@
 		},
 	})
 
-<<<<<<< HEAD
 	cmd.Flags().String("discovery", discoveryDir, "Dir discovery path for plugin discovery")
 	// Bind Pflags for cmd passed
 	viper.BindEnv("discovery", "INFRAKIT_PLUGINS_DIR")
 	viper.BindPFlag("discovery", cmd.Flags().Lookup("discovery"))
-	cmd.Flags().String("name", name, "listen socket name for the control endpoint")
+	cmd.Flags().String("name", name, "Plugin name to advertise for the control endpoint")
 	viper.BindPFlag("name", cmd.Flags().Lookup("name"))
-	cmd.Flags().IntVar(&logLevel, "log", logLevel, "Logging level. 0 is least verbose. Max is 5")
-
-	cmd.Flags().StringVar(&host, "host", host, "Docker host")
-	cmd.Flags().StringVar(&tlsOptions.CAFile, "tlscacert", "", "TLS CA cert")
-	cmd.Flags().StringVar(&tlsOptions.CertFile, "tlscert", "", "TLS cert")
-	cmd.Flags().StringVar(&tlsOptions.KeyFile, "tlskey", "", "TLS key")
-	cmd.Flags().BoolVar(&tlsOptions.InsecureSkipVerify, "tlsverify", true, "True to skip TLS")
-=======
-	cmd.PersistentFlags().StringVar(&listen, "listen", listen, "listen address (unix or tcp) for the control endpoint")
 	cmd.PersistentFlags().IntVar(&logLevel, "log", logLevel, "Logging level. 0 is least verbose. Max is 5")
 
 	cmd.PersistentFlags().StringVar(&host, "host", host, "Docker host")
@@ -118,7 +102,6 @@
 	cmd.PersistentFlags().StringVar(&tlsOptions.CertFile, "tlscert", "", "TLS cert file path")
 	cmd.PersistentFlags().StringVar(&tlsOptions.KeyFile, "tlskey", "", "TLS key file path")
 	cmd.PersistentFlags().BoolVar(&tlsOptions.InsecureSkipVerify, "tlsverify", true, "True to skip TLS")
->>>>>>> 2fcf1a30
 
 	err := cmd.Execute()
 	if err != nil {
