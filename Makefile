--- conflicted
+++ resolved
@@ -105,12 +105,7 @@
 	$(call build_binary,infrakit-instance-terraform,github.com/docker/infrakit/example/instance/terraform)
 	$(call build_binary,infrakit-instance-vagrant,github.com/docker/infrakit/example/instance/vagrant)
 
-<<<<<<< HEAD
-
-install: vendor-sync
-=======
 install:
->>>>>>> 27a1c7a4
 	@echo "+ $@"
 	@go install ${GO_LDFLAGS} $(PKGS)
 
@@ -134,12 +129,4 @@
 
 vendor-update:
 	@echo "+ $@"
-<<<<<<< HEAD
-	@test -z "$$(govendor status | tee /dev/stderr)"
-=======
-	@trash -u
-
-containers:
-	@echo "+ $@"
-	cd swarm/swarmboot/container && make container
->>>>>>> 27a1c7a4
+	@trash -u